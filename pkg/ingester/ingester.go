package ingester

import (
	"context"
	"flag"
	"fmt"
	"html"
	"io"
	"math"
	"net/http"
	"os"
	"path/filepath"
	"slices"
	"strings"
	"sync"
	"time"

	"github.com/go-kit/log"
	"github.com/go-kit/log/level"
	"github.com/gogo/status"
	"github.com/oklog/ulid"
	"github.com/opentracing/opentracing-go"
	"github.com/pkg/errors"
	"github.com/prometheus/client_golang/prometheus"
	"github.com/prometheus/client_golang/prometheus/promauto"
	"github.com/prometheus/common/model"
	"github.com/prometheus/prometheus/config"
	"github.com/prometheus/prometheus/model/exemplar"
	"github.com/prometheus/prometheus/model/histogram"
	"github.com/prometheus/prometheus/model/labels"
	"github.com/prometheus/prometheus/storage"
	"github.com/prometheus/prometheus/tsdb"
	"github.com/prometheus/prometheus/tsdb/chunkenc"
	"github.com/prometheus/prometheus/tsdb/chunks"
	"github.com/prometheus/prometheus/tsdb/wlog"
	"github.com/prometheus/prometheus/util/zeropool"
	"github.com/thanos-io/objstore"
	"github.com/thanos-io/thanos/pkg/block/metadata"
	"github.com/thanos-io/thanos/pkg/shipper"
	storecache "github.com/thanos-io/thanos/pkg/store/cache"
	"github.com/thanos-io/thanos/pkg/store/storepb"
	"github.com/weaveworks/common/httpgrpc"
	"go.uber.org/atomic"
	"golang.org/x/sync/errgroup"
	"google.golang.org/grpc/codes"

	"github.com/cortexproject/cortex/pkg/chunk/encoding"
	"github.com/cortexproject/cortex/pkg/cortexpb"
	"github.com/cortexproject/cortex/pkg/ingester/client"
	"github.com/cortexproject/cortex/pkg/querysharding"
	"github.com/cortexproject/cortex/pkg/ring"
	"github.com/cortexproject/cortex/pkg/storage/bucket"
	cortex_tsdb "github.com/cortexproject/cortex/pkg/storage/tsdb"
	"github.com/cortexproject/cortex/pkg/storage/tsdb/bucketindex"
	"github.com/cortexproject/cortex/pkg/tenant"
	"github.com/cortexproject/cortex/pkg/util"
	"github.com/cortexproject/cortex/pkg/util/concurrency"
	"github.com/cortexproject/cortex/pkg/util/extract"
	logutil "github.com/cortexproject/cortex/pkg/util/log"
	util_math "github.com/cortexproject/cortex/pkg/util/math"
	"github.com/cortexproject/cortex/pkg/util/services"
	"github.com/cortexproject/cortex/pkg/util/spanlogger"
	"github.com/cortexproject/cortex/pkg/util/validation"
)

const (
	// RingKey is the key under which we store the ingesters ring in the KVStore.
	RingKey = "ring"
)

const (
	errTSDBCreateIncompatibleState = "cannot create a new TSDB while the ingester is not in active state (current state: %s)"
	errTSDBIngestWithTimestamp     = "err: %v. series=%s"               // Using error.Wrap puts the message before the error and if the series is too long, its truncated.
	errTSDBIngest                  = "err: %v. timestamp=%s, series=%s" // Using error.Wrap puts the message before the error and if the series is too long, its truncated.
	errTSDBIngestExemplar          = "err: %v. timestamp=%s, series=%s, exemplar=%s"

	// Jitter applied to the idle timeout to prevent compaction in all ingesters concurrently.
	compactionIdleTimeoutJitter = 0.25

	instanceIngestionRateTickInterval = time.Second

	// Number of timeseries to return in each batch of a QueryStream.
	queryStreamBatchSize    = 128
	metadataStreamBatchSize = 128

	// Discarded Metadata metric labels.
	perUserMetadataLimit   = "per_user_metadata_limit"
	perMetricMetadataLimit = "per_metric_metadata_limit"

	// Period at which to attempt purging metadata from memory.
	metadataPurgePeriod = 5 * time.Minute

	// Period at which we should reset the max inflight query requests counter.
	maxInflightRequestResetPeriod = 1 * time.Minute

	labelSetMetricsTickInterval = 30 * time.Second
)

var (
	errExemplarRef      = errors.New("exemplars not ingested because series not already present")
	errIngesterStopping = errors.New("ingester stopping")
	errNoUserDb         = errors.New("no user db")

	tsChunksPool zeropool.Pool[[]client.TimeSeriesChunk]
)

// Config for an Ingester.
type Config struct {
	LifecyclerConfig ring.LifecyclerConfig `yaml:"lifecycler"`

	// Config for metadata purging.
	MetadataRetainPeriod time.Duration `yaml:"metadata_retain_period"`

	RateUpdatePeriod            time.Duration `yaml:"rate_update_period"`
	UserTSDBConfigsUpdatePeriod time.Duration `yaml:"user_tsdb_configs_update_period"`

	ActiveSeriesMetricsEnabled      bool          `yaml:"active_series_metrics_enabled"`
	ActiveSeriesMetricsUpdatePeriod time.Duration `yaml:"active_series_metrics_update_period"`
	ActiveSeriesMetricsIdleTimeout  time.Duration `yaml:"active_series_metrics_idle_timeout"`

	// Use blocks storage.
	BlocksStorageConfig cortex_tsdb.BlocksStorageConfig `yaml:"-"`

	// UploadCompactedBlocksEnabled enables uploading compacted blocks.
	UploadCompactedBlocksEnabled bool `yaml:"upload_compacted_blocks_enabled"`

	// Injected at runtime and read from the distributor config, required
	// to accurately apply global limits.
	DistributorShardingStrategy string `yaml:"-"`
	DistributorShardByAllLabels bool   `yaml:"-"`

	// Injected at runtime and read from querier config.
	QueryIngestersWithin time.Duration `yaml:"-"`

	DefaultLimits    InstanceLimits         `yaml:"instance_limits"`
	InstanceLimitsFn func() *InstanceLimits `yaml:"-"`

	IgnoreSeriesLimitForMetricNames string `yaml:"ignore_series_limit_for_metric_names"`

	// For testing, you can override the address and ID of this ingester.
	ingesterClientFactory func(addr string, cfg client.Config) (client.HealthAndIngesterClient, error)

	// For admin contact details
	AdminLimitMessage string `yaml:"admin_limit_message"`

	LabelsStringInterningEnabled bool `yaml:"labels_string_interning_enabled"`

	// DisableChunkTrimming allows to disable trimming of matching series chunks based on query Start and End time.
	// When disabled, the result may contain samples outside the queried time range but Select() performances
	// may be improved.
	DisableChunkTrimming bool `yaml:"disable_chunk_trimming"`

	// Maximum number of entries in the matchers cache. 0 to disable.
	MatchersCacheMaxItems int `yaml:"matchers_cache_max_items"`
}

// RegisterFlags adds the flags required to config this to the given FlagSet
func (cfg *Config) RegisterFlags(f *flag.FlagSet) {
	cfg.LifecyclerConfig.RegisterFlags(f)

	f.DurationVar(&cfg.MetadataRetainPeriod, "ingester.metadata-retain-period", 10*time.Minute, "Period at which metadata we have not seen will remain in memory before being deleted.")

	f.DurationVar(&cfg.RateUpdatePeriod, "ingester.rate-update-period", 15*time.Second, "Period with which to update the per-user ingestion rates.")
	f.DurationVar(&cfg.UserTSDBConfigsUpdatePeriod, "ingester.user-tsdb-configs-update-period", 15*time.Second, "Period with which to update the per-user tsdb config.")
	f.BoolVar(&cfg.ActiveSeriesMetricsEnabled, "ingester.active-series-metrics-enabled", true, "Enable tracking of active series and export them as metrics.")
	f.DurationVar(&cfg.ActiveSeriesMetricsUpdatePeriod, "ingester.active-series-metrics-update-period", 1*time.Minute, "How often to update active series metrics.")
	f.DurationVar(&cfg.ActiveSeriesMetricsIdleTimeout, "ingester.active-series-metrics-idle-timeout", 10*time.Minute, "After what time a series is considered to be inactive.")

	f.BoolVar(&cfg.UploadCompactedBlocksEnabled, "ingester.upload-compacted-blocks-enabled", true, "Enable uploading compacted blocks.")
	f.Float64Var(&cfg.DefaultLimits.MaxIngestionRate, "ingester.instance-limits.max-ingestion-rate", 0, "Max ingestion rate (samples/sec) that ingester will accept. This limit is per-ingester, not per-tenant. Additional push requests will be rejected. Current ingestion rate is computed as exponentially weighted moving average, updated every second. This limit only works when using blocks engine. 0 = unlimited.")
	f.Int64Var(&cfg.DefaultLimits.MaxInMemoryTenants, "ingester.instance-limits.max-tenants", 0, "Max users that this ingester can hold. Requests from additional users will be rejected. This limit only works when using blocks engine. 0 = unlimited.")
	f.Int64Var(&cfg.DefaultLimits.MaxInMemorySeries, "ingester.instance-limits.max-series", 0, "Max series that this ingester can hold (across all tenants). Requests to create additional series will be rejected. This limit only works when using blocks engine. 0 = unlimited.")
	f.Int64Var(&cfg.DefaultLimits.MaxInflightPushRequests, "ingester.instance-limits.max-inflight-push-requests", 0, "Max inflight push requests that this ingester can handle (across all tenants). Additional requests will be rejected. 0 = unlimited.")
	f.Int64Var(&cfg.DefaultLimits.MaxInflightQueryRequests, "ingester.instance-limits.max-inflight-query-requests", 0, "Max inflight query requests that this ingester can handle (across all tenants). Additional requests will be rejected. 0 = unlimited.")

	f.StringVar(&cfg.IgnoreSeriesLimitForMetricNames, "ingester.ignore-series-limit-for-metric-names", "", "Comma-separated list of metric names, for which -ingester.max-series-per-metric and -ingester.max-global-series-per-metric limits will be ignored. Does not affect max-series-per-user or max-global-series-per-metric limits.")

	f.StringVar(&cfg.AdminLimitMessage, "ingester.admin-limit-message", "please contact administrator to raise it", "Customize the message contained in limit errors")

	f.BoolVar(&cfg.LabelsStringInterningEnabled, "ingester.labels-string-interning-enabled", false, "Experimental: Enable string interning for metrics labels.")

	f.BoolVar(&cfg.DisableChunkTrimming, "ingester.disable-chunk-trimming", false, "Disable trimming of matching series chunks based on query Start and End time. When disabled, the result may contain samples outside the queried time range but select performances may be improved. Note that certain query results might change by changing this option.")
	f.IntVar(&cfg.MatchersCacheMaxItems, "ingester.matchers-cache-max-items", 0, "Maximum number of entries in the regex matchers cache. 0 to disable.")
}

func (cfg *Config) Validate() error {
	if err := cfg.LifecyclerConfig.Validate(); err != nil {
		return err
	}

	if cfg.LabelsStringInterningEnabled {
		logutil.WarnExperimentalUse("String interning for metrics labels Enabled")
	}

	return nil
}

func (cfg *Config) getIgnoreSeriesLimitForMetricNamesMap() map[string]struct{} {
	if cfg.IgnoreSeriesLimitForMetricNames == "" {
		return nil
	}

	result := map[string]struct{}{}

	for _, s := range strings.Split(cfg.IgnoreSeriesLimitForMetricNames, ",") {
		tr := strings.TrimSpace(s)
		if tr != "" {
			result[tr] = struct{}{}
		}
	}

	if len(result) == 0 {
		return nil
	}

	return result
}

// Ingester deals with "in flight" chunks.  Based on Prometheus 1.x
// MemorySeriesStorage.
type Ingester struct {
	*services.BasicService

	cfg Config

	metrics         *ingesterMetrics
	validateMetrics *validation.ValidateMetrics

	logger log.Logger

	lifecycler         *ring.Lifecycler
	limits             *validation.Overrides
	limiter            *Limiter
	subservicesWatcher *services.FailureWatcher

	stoppedMtx sync.RWMutex // protects stopped
	stopped    bool         // protected by stoppedMtx

	// For storing metadata ingested.
	usersMetadataMtx sync.RWMutex
	usersMetadata    map[string]*userMetricsMetadata

	// Prometheus block storage
	TSDBState TSDBState

	// Rate of pushed samples. Only used by V2-ingester to limit global samples push rate.
	ingestionRate           *util_math.EwmaRate
	inflightPushRequests    atomic.Int64
	maxInflightPushRequests util_math.MaxTracker

	inflightQueryRequests    atomic.Int64
	maxInflightQueryRequests util_math.MaxTracker

	matchersCache                storecache.MatchersCache
	expandedPostingsCacheFactory *cortex_tsdb.ExpandedPostingsCacheFactory
}

// Shipper interface is used to have an easy way to mock it in tests.
type Shipper interface {
	Sync(ctx context.Context) (uploaded int, err error)
}

type tsdbState int

const (
	active          tsdbState = iota // Pushes are allowed.
	activeShipping                   // Pushes are allowed. Blocks shipping is in progress.
	forceCompacting                  // TSDB is being force-compacted.
	closing                          // Used while closing idle TSDB.
	closed                           // Used to avoid setting closing back to active in closeAndDeleteIdleUsers method.
)

// Describes result of TSDB-close check. String is used as metric label.
type tsdbCloseCheckResult string

const (
	tsdbIdle                    tsdbCloseCheckResult = "idle" // Not reported via metrics. Metrics use tsdbIdleClosed on success.
	tsdbShippingDisabled        tsdbCloseCheckResult = "shipping_disabled"
	tsdbNotIdle                 tsdbCloseCheckResult = "not_idle"
	tsdbNotCompacted            tsdbCloseCheckResult = "not_compacted"
	tsdbNotShipped              tsdbCloseCheckResult = "not_shipped"
	tsdbCheckFailed             tsdbCloseCheckResult = "check_failed"
	tsdbCloseFailed             tsdbCloseCheckResult = "close_failed"
	tsdbNotActive               tsdbCloseCheckResult = "not_active"
	tsdbDataRemovalFailed       tsdbCloseCheckResult = "data_removal_failed"
	tsdbTenantMarkedForDeletion tsdbCloseCheckResult = "tenant_marked_for_deletion"
	tsdbIdleClosed              tsdbCloseCheckResult = "idle_closed" // Success.
)

func (r tsdbCloseCheckResult) shouldClose() bool {
	return r == tsdbIdle || r == tsdbTenantMarkedForDeletion
}

type userTSDB struct {
	db              *tsdb.DB
	userID          string
	activeSeries    *ActiveSeries
	seriesInMetric  *metricCounter
	labelSetCounter *labelSetCounter
	limiter         *Limiter

	instanceSeriesCount *atomic.Int64 // Shared across all userTSDB instances created by ingester.
	instanceLimitsFn    func() *InstanceLimits

	stateMtx       sync.RWMutex
	state          tsdbState
	pushesInFlight sync.WaitGroup // Increased with stateMtx read lock held, only if state == active or activeShipping.

	// Used to detect idle TSDBs.
	lastUpdate atomic.Int64

	// Thanos shipper used to ship blocks to the storage.
	shipper                 Shipper
	shipperMetadataFilePath string

	// When deletion marker is found for the tenant (checked before shipping),
	// shipping stops and TSDB is closed before reaching idle timeout time (if enabled).
	deletionMarkFound atomic.Bool

	// Unix timestamp of last deletion mark check.
	lastDeletionMarkCheck atomic.Int64

	// for statistics
	ingestedAPISamples  *util_math.EwmaRate
	ingestedRuleSamples *util_math.EwmaRate

	// Cached shipped blocks.
	shippedBlocksMtx sync.Mutex
	shippedBlocks    map[ulid.ULID]struct{}

	// Used to dedup strings and keep a single reference in memory
	labelsStringInterningEnabled bool
	interner                     util.Interner

	blockRetentionPeriod int64

	postingCache cortex_tsdb.ExpandedPostingsCache
}

// Explicitly wrapping the tsdb.DB functions that we use.

func (u *userTSDB) Appender(ctx context.Context) storage.Appender {
	return u.db.Appender(ctx)
}

func (u *userTSDB) Querier(mint, maxt int64) (storage.Querier, error) {
	return u.db.Querier(mint, maxt)
}

func (u *userTSDB) ChunkQuerier(mint, maxt int64) (storage.ChunkQuerier, error) {
	return u.db.ChunkQuerier(mint, maxt)
}

func (u *userTSDB) ExemplarQuerier(ctx context.Context) (storage.ExemplarQuerier, error) {
	return u.db.ExemplarQuerier(ctx)
}

func (u *userTSDB) Head() *tsdb.Head {
	return u.db.Head()
}

func (u *userTSDB) Blocks() []*tsdb.Block {
	return u.db.Blocks()
}

func (u *userTSDB) Close() error {
	return u.db.Close()
}

func (u *userTSDB) Compact(ctx context.Context) error {
	return u.db.Compact(ctx)
}

func (u *userTSDB) StartTime() (int64, error) {
	return u.db.StartTime()
}

func (u *userTSDB) casState(from, to tsdbState) bool {
	u.stateMtx.Lock()
	defer u.stateMtx.Unlock()

	if u.state != from {
		return false
	}
	u.state = to
	return true
}

// compactHead compacts the Head block at specified block durations avoiding a single huge block.
func (u *userTSDB) compactHead(ctx context.Context, blockDuration int64) error {
	if !u.casState(active, forceCompacting) {
		return errors.New("TSDB head cannot be compacted because it is not in active state (possibly being closed or blocks shipping in progress)")
	}

	defer u.casState(forceCompacting, active)

	// Ingestion of samples in parallel with forced compaction can lead to overlapping blocks,
	// and possible invalidation of the references returned from Appender.GetRef().
	// So we wait for existing in-flight requests to finish. Future push requests would fail until compaction is over.
	u.pushesInFlight.Wait()

	h := u.Head()

	minTime, maxTime := h.MinTime(), h.MaxTime()

	for (minTime/blockDuration)*blockDuration != (maxTime/blockDuration)*blockDuration {
		// Data in Head spans across multiple block ranges, so we break it into blocks here.
		// Block max time is exclusive, so we do a -1 here.
		blockMaxTime := ((minTime/blockDuration)+1)*blockDuration - 1
		if err := u.db.CompactHead(tsdb.NewRangeHead(h, minTime, blockMaxTime)); err != nil {
			return err
		}

		// Get current min/max times after compaction.
		minTime, maxTime = h.MinTime(), h.MaxTime()
	}

	if err := u.db.CompactHead(tsdb.NewRangeHead(h, minTime, maxTime)); err != nil {
		return err
	}
	return u.db.CompactOOOHead(ctx)
}

// PreCreation implements SeriesLifecycleCallback interface.
func (u *userTSDB) PreCreation(metric labels.Labels) error {
	if u.limiter == nil {
		return nil
	}

	// Verify ingester's global limit
	gl := u.instanceLimitsFn()
	if gl != nil && gl.MaxInMemorySeries > 0 {
		if series := u.instanceSeriesCount.Load(); series >= gl.MaxInMemorySeries {
			return errMaxSeriesLimitReached
		}
	}

	// Total series limit.
	if err := u.limiter.AssertMaxSeriesPerUser(u.userID, int(u.Head().NumSeries())); err != nil {
		return err
	}

	// Series per metric name limit.
	metricName, err := extract.MetricNameFromLabels(metric)
	if err != nil {
		return err
	}
	if err := u.seriesInMetric.canAddSeriesFor(u.userID, metricName); err != nil {
		return err
	}

	if err := u.labelSetCounter.canAddSeriesForLabelSet(context.TODO(), u, metric); err != nil {
		return err
	}

	if u.labelsStringInterningEnabled {
		metric.InternStrings(u.interner.Intern)
	}

	return nil
}

// PostCreation implements SeriesLifecycleCallback interface.
func (u *userTSDB) PostCreation(metric labels.Labels) {
	u.instanceSeriesCount.Inc()

	metricName, err := extract.MetricNameFromLabels(metric)
	if err != nil {
		// This should never happen because it has already been checked in PreCreation().
		return
	}
	u.seriesInMetric.increaseSeriesForMetric(metricName)
	u.labelSetCounter.increaseSeriesLabelSet(u, metric)

	if u.postingCache != nil {
		u.postingCache.ExpireSeries(metric)
	}
}

// PostDeletion implements SeriesLifecycleCallback interface.
func (u *userTSDB) PostDeletion(metrics map[chunks.HeadSeriesRef]labels.Labels) {
	u.instanceSeriesCount.Sub(int64(len(metrics)))

	for _, metric := range metrics {
		metricName, err := extract.MetricNameFromLabels(metric)
		if err != nil {
			// This should never happen because it has already been checked in PreCreation().
			continue
		}
		u.seriesInMetric.decreaseSeriesForMetric(metricName)
		u.labelSetCounter.decreaseSeriesLabelSet(u, metric)
		if u.postingCache != nil {
			u.postingCache.ExpireSeries(metric)
		}
	}
}

// blocksToDelete filters the input blocks and returns the blocks which are safe to be deleted from the ingester.
func (u *userTSDB) blocksToDelete(blocks []*tsdb.Block) map[ulid.ULID]struct{} {
	if u.db == nil {
		return nil
	}
	deletable := tsdb.DefaultBlocksToDelete(u.db)(blocks)

	now := time.Now().UnixMilli()
	for _, b := range blocks {
		if now-b.MaxTime() >= u.blockRetentionPeriod {
			deletable[b.Meta().ULID] = struct{}{}
		}
	}

	if u.shipper == nil {
		return deletable
	}

	shippedBlocks := u.getCachedShippedBlocks()

	result := map[ulid.ULID]struct{}{}
	for shippedID := range shippedBlocks {
		if _, ok := deletable[shippedID]; ok {
			result[shippedID] = struct{}{}
		}
	}
	return result
}

// updateCachedShippedBlocks reads the shipper meta file and updates the cached shipped blocks.
func (u *userTSDB) updateCachedShippedBlocks() error {
	shipperMeta, err := shipper.ReadMetaFile(u.shipperMetadataFilePath)
	if os.IsNotExist(err) || os.IsNotExist(errors.Cause(err)) {
		// If the meta file doesn't exist it means the shipper hasn't run yet.
		shipperMeta = &shipper.Meta{}
	} else if err != nil {
		return err
	}

	// Build a map.
	shippedBlocks := make(map[ulid.ULID]struct{}, len(shipperMeta.Uploaded))
	for _, blockID := range shipperMeta.Uploaded {
		shippedBlocks[blockID] = struct{}{}
	}

	// Cache it.
	u.shippedBlocksMtx.Lock()
	u.shippedBlocks = shippedBlocks
	u.shippedBlocksMtx.Unlock()

	return nil
}

// getCachedShippedBlocks returns the cached shipped blocks.
func (u *userTSDB) getCachedShippedBlocks() map[ulid.ULID]struct{} {
	u.shippedBlocksMtx.Lock()
	defer u.shippedBlocksMtx.Unlock()

	// It's safe to directly return the map because it's never updated in-place.
	return u.shippedBlocks
}

// getOldestUnshippedBlockTime returns the unix timestamp with milliseconds precision of the oldest
// TSDB block not shipped to the storage yet, or 0 if all blocks have been shipped.
func (u *userTSDB) getOldestUnshippedBlockTime() uint64 {
	shippedBlocks := u.getCachedShippedBlocks()
	oldestTs := uint64(0)

	for _, b := range u.Blocks() {
		if _, ok := shippedBlocks[b.Meta().ULID]; ok {
			continue
		}

		if oldestTs == 0 || b.Meta().ULID.Time() < oldestTs {
			oldestTs = b.Meta().ULID.Time()
		}
	}

	return oldestTs
}

func (u *userTSDB) isIdle(now time.Time, idle time.Duration) bool {
	lu := u.lastUpdate.Load()

	return time.Unix(lu, 0).Add(idle).Before(now)
}

func (u *userTSDB) setLastUpdate(t time.Time) {
	u.lastUpdate.Store(t.Unix())
}

// Checks if TSDB can be closed.
func (u *userTSDB) shouldCloseTSDB(idleTimeout time.Duration) tsdbCloseCheckResult {
	if u.deletionMarkFound.Load() {
		return tsdbTenantMarkedForDeletion
	}

	if !u.isIdle(time.Now(), idleTimeout) {
		return tsdbNotIdle
	}

	// If head is not compacted, we cannot close this yet.
	if u.Head().NumSeries() > 0 {
		return tsdbNotCompacted
	}

	// Ensure that all blocks have been shipped.
	if oldest := u.getOldestUnshippedBlockTime(); oldest > 0 {
		return tsdbNotShipped
	}

	return tsdbIdle
}

// TSDBState holds data structures used by the TSDB storage engine
type TSDBState struct {
	dbs    map[string]*userTSDB // tsdb sharded by userID
	bucket objstore.Bucket

	// Value used by shipper as external label.
	shipperIngesterID string

	subservices *services.Manager

	tsdbMetrics *tsdbMetrics

	forceCompactTrigger chan requestWithUsersAndCallback
	shipTrigger         chan requestWithUsersAndCallback

	// Timeout chosen for idle compactions.
	compactionIdleTimeout time.Duration

	// Number of series in memory, across all tenants.
	seriesCount atomic.Int64

	// Head compactions metrics.
	compactionsTriggered   prometheus.Counter
	compactionsFailed      prometheus.Counter
	walReplayTime          prometheus.Histogram
	appenderAddDuration    prometheus.Histogram
	appenderCommitDuration prometheus.Histogram
	idleTsdbChecks         *prometheus.CounterVec
}

type requestWithUsersAndCallback struct {
	users    *util.AllowedTenants // if nil, all tenants are allowed.
	callback chan<- struct{}      // when compaction/shipping is finished, this channel is closed
}

func newTSDBState(bucketClient objstore.Bucket, registerer prometheus.Registerer) TSDBState {
	idleTsdbChecks := promauto.With(registerer).NewCounterVec(prometheus.CounterOpts{
		Name: "cortex_ingester_idle_tsdb_checks_total",
		Help: "The total number of various results for idle TSDB checks.",
	}, []string{"result"})

	idleTsdbChecks.WithLabelValues(string(tsdbShippingDisabled))
	idleTsdbChecks.WithLabelValues(string(tsdbNotIdle))
	idleTsdbChecks.WithLabelValues(string(tsdbNotCompacted))
	idleTsdbChecks.WithLabelValues(string(tsdbNotShipped))
	idleTsdbChecks.WithLabelValues(string(tsdbCheckFailed))
	idleTsdbChecks.WithLabelValues(string(tsdbCloseFailed))
	idleTsdbChecks.WithLabelValues(string(tsdbNotActive))
	idleTsdbChecks.WithLabelValues(string(tsdbDataRemovalFailed))
	idleTsdbChecks.WithLabelValues(string(tsdbTenantMarkedForDeletion))
	idleTsdbChecks.WithLabelValues(string(tsdbIdleClosed))

	return TSDBState{
		dbs:                 make(map[string]*userTSDB),
		bucket:              bucketClient,
		tsdbMetrics:         newTSDBMetrics(registerer),
		forceCompactTrigger: make(chan requestWithUsersAndCallback),
		shipTrigger:         make(chan requestWithUsersAndCallback),

		compactionsTriggered: promauto.With(registerer).NewCounter(prometheus.CounterOpts{
			Name: "cortex_ingester_tsdb_compactions_triggered_total",
			Help: "Total number of triggered compactions.",
		}),

		compactionsFailed: promauto.With(registerer).NewCounter(prometheus.CounterOpts{
			Name: "cortex_ingester_tsdb_compactions_failed_total",
			Help: "Total number of compactions that failed.",
		}),
		walReplayTime: promauto.With(registerer).NewHistogram(prometheus.HistogramOpts{
			Name:    "cortex_ingester_tsdb_wal_replay_duration_seconds",
			Help:    "The total time it takes to open and replay a TSDB WAL.",
			Buckets: prometheus.DefBuckets,
		}),
		appenderAddDuration: promauto.With(registerer).NewHistogram(prometheus.HistogramOpts{
			Name:    "cortex_ingester_tsdb_appender_add_duration_seconds",
			Help:    "The total time it takes for a push request to add samples to the TSDB appender.",
			Buckets: []float64{.001, .005, .01, .025, .05, .1, .25, .5, 1, 2.5, 5, 10},
		}),
		appenderCommitDuration: promauto.With(registerer).NewHistogram(prometheus.HistogramOpts{
			Name:    "cortex_ingester_tsdb_appender_commit_duration_seconds",
			Help:    "The total time it takes for a push request to commit samples appended to TSDB.",
			Buckets: []float64{.001, .005, .01, .025, .05, .1, .25, .5, 1, 2.5, 5, 10},
		}),

		idleTsdbChecks: idleTsdbChecks,
	}
}

// New returns a new Ingester that uses Cortex block storage instead of chunks storage.
func New(cfg Config, limits *validation.Overrides, registerer prometheus.Registerer, logger log.Logger) (*Ingester, error) {
	defaultInstanceLimits = &cfg.DefaultLimits
	if cfg.ingesterClientFactory == nil {
		cfg.ingesterClientFactory = client.MakeIngesterClient
	}

	bucketClient, err := bucket.NewClient(context.Background(), cfg.BlocksStorageConfig.Bucket, nil, "ingester", logger, registerer)
	if err != nil {
		return nil, errors.Wrap(err, "failed to create the bucket client")
	}

	i := &Ingester{
		cfg:                          cfg,
		limits:                       limits,
		usersMetadata:                map[string]*userMetricsMetadata{},
		TSDBState:                    newTSDBState(bucketClient, registerer),
		logger:                       logger,
		ingestionRate:                util_math.NewEWMARate(0.2, instanceIngestionRateTickInterval),
		expandedPostingsCacheFactory: cortex_tsdb.NewExpandedPostingsCacheFactory(cfg.BlocksStorageConfig.TSDB.PostingsCache),
		matchersCache:                storecache.NoopMatchersCache,
	}

	if cfg.MatchersCacheMaxItems > 0 {
		r := prometheus.NewRegistry()
		registerer.MustRegister(cortex_tsdb.NewMatchCacheMetrics("cortex_ingester", r, logger))
		i.matchersCache, err = storecache.NewMatchersCache(storecache.WithSize(cfg.MatchersCacheMaxItems), storecache.WithPromRegistry(r))
		if err != nil {
			return nil, err
		}
	}

	i.metrics = newIngesterMetrics(registerer,
		false,
		cfg.ActiveSeriesMetricsEnabled,
		i.getInstanceLimits,
		i.ingestionRate,
		&i.maxInflightPushRequests,
		&i.maxInflightQueryRequests,
		cfg.BlocksStorageConfig.TSDB.PostingsCache.Blocks.Enabled || cfg.BlocksStorageConfig.TSDB.PostingsCache.Head.Enabled)
	i.validateMetrics = validation.NewValidateMetrics(registerer)

	// Replace specific metrics which we can't directly track but we need to read
	// them from the underlying system (ie. TSDB).
	if registerer != nil {
		registerer.Unregister(i.metrics.memSeries)

		promauto.With(registerer).NewGaugeFunc(prometheus.GaugeOpts{
			Name: "cortex_ingester_memory_series",
			Help: "The current number of series in memory.",
		}, i.getMemorySeriesMetric)

		promauto.With(registerer).NewGaugeFunc(prometheus.GaugeOpts{
			Name: "cortex_ingester_oldest_unshipped_block_timestamp_seconds",
			Help: "Unix timestamp of the oldest TSDB block not shipped to the storage yet. 0 if ingester has no blocks or all blocks have been shipped.",
		}, i.getOldestUnshippedBlockMetric)
	}

	i.lifecycler, err = ring.NewLifecycler(cfg.LifecyclerConfig, i, "ingester", RingKey, false, cfg.BlocksStorageConfig.TSDB.FlushBlocksOnShutdown, logger, prometheus.WrapRegistererWithPrefix("cortex_", registerer))
	if err != nil {
		return nil, err
	}
	i.subservicesWatcher = services.NewFailureWatcher()
	i.subservicesWatcher.WatchService(i.lifecycler)

	// Init the limter and instantiate the user states which depend on it
	i.limiter = NewLimiter(
		limits,
		i.lifecycler,
		cfg.DistributorShardingStrategy,
		cfg.DistributorShardByAllLabels,
		cfg.LifecyclerConfig.RingConfig.ReplicationFactor,
		cfg.LifecyclerConfig.RingConfig.ZoneAwarenessEnabled,
		cfg.AdminLimitMessage,
	)

	i.TSDBState.shipperIngesterID = i.lifecycler.ID

	// Apply positive jitter only to ensure that the minimum timeout is adhered to.
	i.TSDBState.compactionIdleTimeout = util.DurationWithPositiveJitter(i.cfg.BlocksStorageConfig.TSDB.HeadCompactionIdleTimeout, compactionIdleTimeoutJitter)
	level.Info(i.logger).Log("msg", "TSDB idle compaction timeout set", "timeout", i.TSDBState.compactionIdleTimeout)

	i.BasicService = services.NewBasicService(i.starting, i.updateLoop, i.stopping)
	return i, nil
}

// NewForFlusher constructs a new Ingester to be used by flusher target.
// Compared to the 'New' method:
//   - Always replays the WAL.
//   - Does not start the lifecycler.
//
// this is a special version of ingester used by Flusher. This ingester is not ingesting anything, its only purpose is to react
// on Flush method and flush all opened TSDBs when called.
func NewForFlusher(cfg Config, limits *validation.Overrides, registerer prometheus.Registerer, logger log.Logger) (*Ingester, error) {
	bucketClient, err := bucket.NewClient(context.Background(), cfg.BlocksStorageConfig.Bucket, nil, "ingester", logger, registerer)
	if err != nil {
		return nil, errors.Wrap(err, "failed to create the bucket client")
	}

	i := &Ingester{
		cfg:       cfg,
		limits:    limits,
		TSDBState: newTSDBState(bucketClient, registerer),
		logger:    logger,
	}
	i.limiter = NewLimiter(
		limits,
		i.lifecycler,
		cfg.DistributorShardingStrategy,
		cfg.DistributorShardByAllLabels,
		cfg.LifecyclerConfig.RingConfig.ReplicationFactor,
		cfg.LifecyclerConfig.RingConfig.ZoneAwarenessEnabled,
		cfg.AdminLimitMessage,
	)
	i.metrics = newIngesterMetrics(registerer,
		false,
		false,
		i.getInstanceLimits,
		nil,
		&i.maxInflightPushRequests,
		&i.maxInflightQueryRequests,
		cfg.BlocksStorageConfig.TSDB.PostingsCache.Blocks.Enabled || cfg.BlocksStorageConfig.TSDB.PostingsCache.Head.Enabled,
	)

	i.TSDBState.shipperIngesterID = "flusher"

	// This ingester will not start any subservices (lifecycler, compaction, shipping),
	// and will only open TSDBs, wait for Flush to be called, and then close TSDBs again.
	i.BasicService = services.NewIdleService(i.startingV2ForFlusher, i.stoppingV2ForFlusher)
	return i, nil
}

func (i *Ingester) startingV2ForFlusher(ctx context.Context) error {
	if err := i.openExistingTSDB(ctx); err != nil {
		// Try to rollback and close opened TSDBs before halting the ingester.
		i.closeAllTSDB()

		return errors.Wrap(err, "opening existing TSDBs")
	}

	// Don't start any sub-services (lifecycler, compaction, shipper) at all.
	return nil
}

func (i *Ingester) starting(ctx context.Context) error {
	// Important: we want to keep lifecycler running until we ask it to stop, so we need to give it independent context
	if err := i.lifecycler.StartAsync(context.Background()); err != nil {
		return errors.Wrap(err, "failed to start lifecycler")
	}
	if err := i.lifecycler.AwaitRunning(ctx); err != nil {
		return errors.Wrap(err, "failed to start lifecycler")
	}

	if err := i.openExistingTSDB(ctx); err != nil {
		// Try to rollback and close opened TSDBs before halting the ingester.
		i.closeAllTSDB()

		return errors.Wrap(err, "opening existing TSDBs")
	}

	i.lifecycler.Join()

	// let's start the rest of subservices via manager
	servs := []services.Service(nil)

	compactionService := services.NewBasicService(nil, i.compactionLoop, nil)
	servs = append(servs, compactionService)

	if i.cfg.BlocksStorageConfig.TSDB.IsBlocksShippingEnabled() {
		shippingService := services.NewBasicService(nil, i.shipBlocksLoop, nil)
		servs = append(servs, shippingService)
	}

	if i.cfg.BlocksStorageConfig.TSDB.CloseIdleTSDBTimeout > 0 {
		interval := i.cfg.BlocksStorageConfig.TSDB.CloseIdleTSDBInterval
		if interval == 0 {
			interval = cortex_tsdb.DefaultCloseIdleTSDBInterval
		}
		closeIdleService := services.NewTimerService(interval, nil, i.closeAndDeleteIdleUserTSDBs, nil)
		servs = append(servs, closeIdleService)
	}

	if i.expandedPostingsCacheFactory != nil {
		interval := i.cfg.BlocksStorageConfig.TSDB.ExpandedCachingExpireInterval
		if interval == 0 {
			interval = cortex_tsdb.ExpandedCachingExpireInterval
		}
		servs = append(servs, services.NewTimerService(interval, nil, i.expirePostingsCache, nil))
	}

	var err error
	i.TSDBState.subservices, err = services.NewManager(servs...)
	if err == nil {
		err = services.StartManagerAndAwaitHealthy(ctx, i.TSDBState.subservices)
	}
	return errors.Wrap(err, "failed to start ingester components")
}

func (i *Ingester) stoppingV2ForFlusher(_ error) error {
	if !i.cfg.BlocksStorageConfig.TSDB.KeepUserTSDBOpenOnShutdown {
		i.closeAllTSDB()
	}
	return nil
}

// runs when ingester is stopping
func (i *Ingester) stopping(_ error) error {
	// This will prevent us accepting any more samples
	i.stopIncomingRequests()
	// It's important to wait until shipper is finished,
	// because the blocks transfer should start only once it's guaranteed
	// there's no shipping on-going.
	if err := services.StopManagerAndAwaitStopped(context.Background(), i.TSDBState.subservices); err != nil {
		level.Warn(i.logger).Log("msg", "failed to stop ingester subservices", "err", err)
	}

	// Next initiate our graceful exit from the ring.
	if err := services.StopAndAwaitTerminated(context.Background(), i.lifecycler); err != nil {
		level.Warn(i.logger).Log("msg", "failed to stop ingester lifecycler", "err", err)
	}

	if !i.cfg.BlocksStorageConfig.TSDB.KeepUserTSDBOpenOnShutdown {
		i.closeAllTSDB()
	}
	return nil
}

func (i *Ingester) updateLoop(ctx context.Context) error {
	if limits := i.getInstanceLimits(); limits != nil && *limits != (InstanceLimits{}) {
		// This check will not cover enabling instance limits in runtime, but it will do for now.
		logutil.WarnExperimentalUse("ingester instance limits")
	}

	rateUpdateTicker := time.NewTicker(i.cfg.RateUpdatePeriod)
	defer rateUpdateTicker.Stop()

	userTSDBConfigTicker := time.NewTicker(i.cfg.UserTSDBConfigsUpdatePeriod)
	defer userTSDBConfigTicker.Stop()

	ingestionRateTicker := time.NewTicker(instanceIngestionRateTickInterval)
	defer ingestionRateTicker.Stop()

	var activeSeriesTickerChan <-chan time.Time
	if i.cfg.ActiveSeriesMetricsEnabled {
		t := time.NewTicker(i.cfg.ActiveSeriesMetricsUpdatePeriod)
		activeSeriesTickerChan = t.C
		defer t.Stop()
	}

	// Similarly to the above, this is a hardcoded value.
	metadataPurgeTicker := time.NewTicker(metadataPurgePeriod)
	defer metadataPurgeTicker.Stop()

	maxTrackerResetTicker := time.NewTicker(maxInflightRequestResetPeriod)
	defer maxTrackerResetTicker.Stop()

	labelSetMetricsTicker := time.NewTicker(labelSetMetricsTickInterval)
	defer labelSetMetricsTicker.Stop()

	for {
		select {
		case <-metadataPurgeTicker.C:
			i.purgeUserMetricsMetadata()
		case <-ingestionRateTicker.C:
			i.ingestionRate.Tick()
		case <-rateUpdateTicker.C:
			i.stoppedMtx.RLock()
			for _, db := range i.TSDBState.dbs {
				db.ingestedAPISamples.Tick()
				db.ingestedRuleSamples.Tick()
			}
			i.stoppedMtx.RUnlock()

		case <-activeSeriesTickerChan:
			i.updateActiveSeries(ctx)
		case <-maxTrackerResetTicker.C:
			i.maxInflightQueryRequests.Tick()
			i.maxInflightPushRequests.Tick()
		case <-userTSDBConfigTicker.C:
			i.updateUserTSDBConfigs()
		case <-labelSetMetricsTicker.C:
			i.updateLabelSetMetrics()
		case <-ctx.Done():
			return nil
		case err := <-i.subservicesWatcher.Chan():
			return errors.Wrap(err, "ingester subservice failed")
		}
	}
}

func (i *Ingester) updateUserTSDBConfigs() {
	for _, userID := range i.getTSDBUsers() {
		userDB, err := i.getTSDB(userID)
		if err != nil || userDB == nil {
			continue
		}

		cfg := &config.Config{
			StorageConfig: config.StorageConfig{
				ExemplarsConfig: &config.ExemplarsConfig{
					MaxExemplars: i.getMaxExemplars(userID),
				},
				TSDBConfig: &config.TSDBConfig{
					OutOfOrderTimeWindow: time.Duration(i.limits.OutOfOrderTimeWindow(userID)).Milliseconds(),
				},
			},
		}

		// This method currently updates the MaxExemplars and OutOfOrderTimeWindow.
		err = userDB.db.ApplyConfig(cfg)
		if err != nil {
			level.Error(logutil.WithUserID(userID, i.logger)).Log("msg", "failed to update user tsdb configuration.")
		}
	}
}

// getMaxExemplars returns the maxExemplars value set in limits config.
// If limits value is set to zero, it falls back to old configuration
// in block storage config.
func (i *Ingester) getMaxExemplars(userID string) int64 {
	maxExemplarsFromLimits := i.limits.MaxExemplars(userID)

	if maxExemplarsFromLimits == 0 {
		return int64(i.cfg.BlocksStorageConfig.TSDB.MaxExemplars)
	}

	return int64(maxExemplarsFromLimits)
}

func (i *Ingester) updateActiveSeries(ctx context.Context) {
	purgeTime := time.Now().Add(-i.cfg.ActiveSeriesMetricsIdleTimeout)

	for _, userID := range i.getTSDBUsers() {
		userDB, err := i.getTSDB(userID)
		if err != nil || userDB == nil {
			continue
		}

		userDB.activeSeries.Purge(purgeTime)
		i.metrics.activeSeriesPerUser.WithLabelValues(userID).Set(float64(userDB.activeSeries.Active()))
		if err := userDB.labelSetCounter.UpdateMetric(ctx, userDB, i.metrics); err != nil {
			level.Warn(i.logger).Log("msg", "failed to update per labelSet metrics", "user", userID, "err", err)
		}
	}
}

func (i *Ingester) updateLabelSetMetrics() {
	activeUserSet := make(map[string]map[uint64]struct{})
	for _, userID := range i.getTSDBUsers() {
		userDB, err := i.getTSDB(userID)
		if err != nil || userDB == nil {
			continue
		}

		limits := i.limits.LimitsPerLabelSet(userID)
		activeUserSet[userID] = make(map[uint64]struct{}, len(limits))
		for _, l := range limits {
			activeUserSet[userID][l.Hash] = struct{}{}
		}
	}

	// Update label set metrics in validate metrics.
	i.validateMetrics.UpdateLabelSet(activeUserSet, i.logger)
}

func (i *Ingester) RenewTokenHandler(w http.ResponseWriter, r *http.Request) {
	i.lifecycler.RenewTokens(0.1, r.Context())
	w.WriteHeader(http.StatusNoContent)
}

// ShutdownHandler triggers the following set of operations in order:
//   - Change the state of ring to stop accepting writes.
//   - Flush all the chunks.
func (i *Ingester) ShutdownHandler(w http.ResponseWriter, _ *http.Request) {
	originalFlush := i.lifecycler.FlushOnShutdown()
	// We want to flush the chunks if transfer fails irrespective of original flag.
	i.lifecycler.SetFlushOnShutdown(true)

	// In the case of an HTTP shutdown, we want to unregister no matter what.
	originalUnregister := i.lifecycler.ShouldUnregisterOnShutdown()
	i.lifecycler.SetUnregisterOnShutdown(true)

	_ = services.StopAndAwaitTerminated(context.Background(), i)
	// Set state back to original.
	i.lifecycler.SetFlushOnShutdown(originalFlush)
	i.lifecycler.SetUnregisterOnShutdown(originalUnregister)

	w.WriteHeader(http.StatusNoContent)
}

// check that ingester has finished starting, i.e. it is in Running or Stopping state.
// Why Stopping? Because ingester still runs, even when it is transferring data out in Stopping state.
// Ingester handles this state on its own (via `stopped` flag).
func (i *Ingester) checkRunningOrStopping() error {
	s := i.State()
	if s == services.Running || s == services.Stopping {
		return nil
	}
	return status.Error(codes.Unavailable, s.String())
}

// Using block store, the ingester is only available when it is in a Running state. The ingester is not available
// when stopping to prevent any read or writes to the TSDB after the ingester has closed them.
func (i *Ingester) checkRunning() error {
	s := i.State()
	if s == services.Running {
		return nil
	}
	return status.Error(codes.Unavailable, s.String())
}

// GetRef() is an extra method added to TSDB to let Cortex check before calling Add()
type extendedAppender interface {
	storage.Appender
	storage.GetRef
}

// Push adds metrics to a block
func (i *Ingester) Push(ctx context.Context, req *cortexpb.WriteRequest) (*cortexpb.WriteResponse, error) {
	if err := i.checkRunning(); err != nil {
		return nil, err
	}

	span, ctx := opentracing.StartSpanFromContext(ctx, "Ingester.Push")
	defer span.Finish()

	// We will report *this* request in the error too.
	inflight := i.inflightPushRequests.Inc()
	i.maxInflightPushRequests.Track(inflight)
	defer i.inflightPushRequests.Dec()

	gl := i.getInstanceLimits()
	if gl != nil && gl.MaxInflightPushRequests > 0 {
		if inflight > gl.MaxInflightPushRequests {
			return nil, errTooManyInflightPushRequests
		}
	}

	var firstPartialErr error

	// NOTE: because we use `unsafe` in deserialisation, we must not
	// retain anything from `req` past the call to ReuseSlice
	defer cortexpb.ReuseSlice(req.Timeseries)

	userID, err := tenant.TenantID(ctx)
	if err != nil {
		return nil, err
	}

	il := i.getInstanceLimits()
	if il != nil && il.MaxIngestionRate > 0 {
		if rate := i.ingestionRate.Rate(); rate >= il.MaxIngestionRate {
			return nil, errMaxSamplesPushRateLimitReached
		}
	}

	db, err := i.getOrCreateTSDB(userID, false)
	if err != nil {
		return nil, wrapWithUser(err, userID)
	}

	// Ensure the ingester shutdown procedure hasn't started
	i.stoppedMtx.RLock()
	if i.stopped {
		i.stoppedMtx.RUnlock()
		return nil, errIngesterStopping
	}
	i.stoppedMtx.RUnlock()

	if err := db.acquireAppendLock(); err != nil {
		return &cortexpb.WriteResponse{}, httpgrpc.Errorf(http.StatusServiceUnavailable, wrapWithUser(err, userID).Error())
	}
	defer db.releaseAppendLock()

	// Given metadata is a best-effort approach, and we don't halt on errors
	// process it before samples. Otherwise, we risk returning an error before ingestion.
	ingestedMetadata := i.pushMetadata(ctx, userID, req.GetMetadata())

	reasonCounter := newLabelSetReasonCounters()

	// Keep track of some stats which are tracked only if the samples will be
	// successfully committed
	var (
		succeededSamplesCount         = 0
		failedSamplesCount            = 0
		succeededHistogramsCount      = 0
		failedHistogramsCount         = 0
		succeededExemplarsCount       = 0
		failedExemplarsCount          = 0
		startAppend                   = time.Now()
		sampleOutOfBoundsCount        = 0
		sampleOutOfOrderCount         = 0
		sampleTooOldCount             = 0
		newValueForTimestampCount     = 0
		perUserSeriesLimitCount       = 0
		perLabelSetSeriesLimitCount   = 0
		perMetricSeriesLimitCount     = 0
		discardedNativeHistogramCount = 0

		updateFirstPartial = func(errFn func() error) {
			if firstPartialErr == nil {
				firstPartialErr = errFn()
			}
		}

		handleAppendFailure = func(err error, timestampMs int64, lbls []cortexpb.LabelAdapter, copiedLabels labels.Labels, matchedLabelSetLimits []validation.LimitsPerLabelSet) (rollback bool) {
			// Check if the error is a soft error we can proceed on. If so, we keep track
			// of it, so that we can return it back to the distributor, which will return a
			// 400 error to the client. The client (Prometheus) will not retry on 400, and
			// we actually ingested all samples which haven't failed.
			switch cause := errors.Cause(err); {
			case errors.Is(cause, storage.ErrOutOfBounds):
				sampleOutOfBoundsCount++
				updateFirstPartial(func() error { return wrappedTSDBIngestErr(err, model.Time(timestampMs), lbls) })

			case errors.Is(cause, storage.ErrOutOfOrderSample):
				sampleOutOfOrderCount++
				updateFirstPartial(func() error { return wrappedTSDBIngestErr(err, model.Time(timestampMs), lbls) })

			case errors.Is(cause, storage.ErrDuplicateSampleForTimestamp):
				newValueForTimestampCount++
				updateFirstPartial(func() error { return wrappedTSDBIngestErr(err, model.Time(timestampMs), lbls) })

			case errors.Is(cause, storage.ErrTooOldSample):
				sampleTooOldCount++
				updateFirstPartial(func() error { return wrappedTSDBIngestErr(err, model.Time(timestampMs), lbls) })

			case errors.Is(cause, errMaxSeriesPerUserLimitExceeded):
				perUserSeriesLimitCount++
				updateFirstPartial(func() error {
					return makeLimitError(perUserSeriesLimit, i.limiter.FormatError(userID, cause, copiedLabels))
				})

			case errors.Is(cause, errMaxSeriesPerMetricLimitExceeded):
				perMetricSeriesLimitCount++
				updateFirstPartial(func() error {
					return makeMetricLimitError(perMetricSeriesLimit, copiedLabels, i.limiter.FormatError(userID, cause, copiedLabels))
				})

			case errors.As(cause, &errMaxSeriesPerLabelSetLimitExceeded{}):
				perLabelSetSeriesLimitCount++
				// We only track per labelset discarded samples for throttling by labelset limit.
				reasonCounter.increment(matchedLabelSetLimits, perLabelsetSeriesLimit)
				updateFirstPartial(func() error {
					return makeMetricLimitError(perLabelsetSeriesLimit, copiedLabels, i.limiter.FormatError(userID, cause, copiedLabels))
				})

			case errors.Is(cause, histogram.ErrHistogramSpanNegativeOffset):
				updateFirstPartial(func() error { return wrappedTSDBIngestErr(err, model.Time(timestampMs), lbls) })

			case errors.Is(cause, histogram.ErrHistogramSpansBucketsMismatch):
				updateFirstPartial(func() error { return wrappedTSDBIngestErr(err, model.Time(timestampMs), lbls) })

			case errors.Is(cause, histogram.ErrHistogramNegativeBucketCount):
				updateFirstPartial(func() error { return wrappedTSDBIngestErr(err, model.Time(timestampMs), lbls) })

			case errors.Is(cause, histogram.ErrHistogramCountNotBigEnough):
				updateFirstPartial(func() error { return wrappedTSDBIngestErr(err, model.Time(timestampMs), lbls) })

			case errors.Is(cause, histogram.ErrHistogramCountMismatch):
				updateFirstPartial(func() error { return wrappedTSDBIngestErr(err, model.Time(timestampMs), lbls) })

			default:
				rollback = true
			}
			return
		}
	)

	// Walk the samples, appending them to the users database
	app := db.Appender(ctx).(extendedAppender)
	var newSeries []labels.Labels

	for _, ts := range req.Timeseries {
		// The labels must be sorted (in our case, it's guaranteed a write request
		// has sorted labels once hit the ingester).

		// Look up a reference for this series.
		tsLabels := cortexpb.FromLabelAdaptersToLabels(ts.Labels)
		tsLabelsHash := tsLabels.Hash()
		ref, copiedLabels := app.GetRef(tsLabels, tsLabelsHash)

		// To find out if any sample was added to this series, we keep old value.
		oldSucceededSamplesCount := succeededSamplesCount
		// To find out if any histogram was added to this series, we keep old value.
		oldSucceededHistogramsCount := succeededHistogramsCount

		// Copied labels will be empty if ref is 0.
		if ref == 0 {
			// Copy the label set because both TSDB and the active series tracker may retain it.
			copiedLabels = cortexpb.FromLabelAdaptersToLabelsWithCopy(ts.Labels)
		}
		matchedLabelSetLimits := i.limiter.limitsPerLabelSets(userID, copiedLabels)

		for _, s := range ts.Samples {
			var err error

			// If the cached reference exists, we try to use it.
			if ref != 0 {
				if _, err = app.Append(ref, copiedLabels, s.TimestampMs, s.Value); err == nil {
					succeededSamplesCount++
					continue
				}

			} else {
				// Retain the reference in case there are multiple samples for the series.
				if ref, err = app.Append(0, copiedLabels, s.TimestampMs, s.Value); err == nil {
					// Keep track of what series needs to be expired on the postings cache
					if db.postingCache != nil {
						newSeries = append(newSeries, copiedLabels)
					}
					succeededSamplesCount++
					continue
				}
			}

			failedSamplesCount++

			if rollback := handleAppendFailure(err, s.TimestampMs, ts.Labels, copiedLabels, matchedLabelSetLimits); !rollback {
				continue
			}
			// The error looks an issue on our side, so we should rollback
			if rollbackErr := app.Rollback(); rollbackErr != nil {
				level.Warn(logutil.WithContext(ctx, i.logger)).Log("msg", "failed to rollback on error", "user", userID, "err", rollbackErr)
			}

			return nil, wrapWithUser(err, userID)
		}

		if i.cfg.BlocksStorageConfig.TSDB.EnableNativeHistograms {
			for _, hp := range ts.Histograms {
				var (
					err error
					h   *histogram.Histogram
					fh  *histogram.FloatHistogram
				)

				if hp.GetCountFloat() > 0 {
					fh = cortexpb.FloatHistogramProtoToFloatHistogram(hp)
				} else {
					h = cortexpb.HistogramProtoToHistogram(hp)
				}

				if ref != 0 {
					if _, err = app.AppendHistogram(ref, copiedLabels, hp.TimestampMs, h, fh); err == nil {
						succeededHistogramsCount++
						continue
					}
				} else {
					// Copy the label set because both TSDB and the active series tracker may retain it.
					copiedLabels = cortexpb.FromLabelAdaptersToLabelsWithCopy(ts.Labels)
					if ref, err = app.AppendHistogram(0, copiedLabels, hp.TimestampMs, h, fh); err == nil {
						// Keep track of what series needs to be expired on the postings cache
						if db.postingCache != nil {
							newSeries = append(newSeries, copiedLabels)
						}
						succeededHistogramsCount++
						continue
					}
				}

				failedHistogramsCount++

				if rollback := handleAppendFailure(err, hp.TimestampMs, ts.Labels, copiedLabels, matchedLabelSetLimits); !rollback {
					continue
				}
				// The error looks an issue on our side, so we should rollback
				if rollbackErr := app.Rollback(); rollbackErr != nil {
					level.Warn(logutil.WithContext(ctx, i.logger)).Log("msg", "failed to rollback on error", "user", userID, "err", rollbackErr)
				}
				return nil, wrapWithUser(err, userID)
			}
		} else {
			discardedNativeHistogramCount += len(ts.Histograms)
		}
		shouldUpdateSeries := (succeededSamplesCount > oldSucceededSamplesCount) || (succeededHistogramsCount > oldSucceededHistogramsCount)
		if i.cfg.ActiveSeriesMetricsEnabled && shouldUpdateSeries {
			db.activeSeries.UpdateSeries(tsLabels, tsLabelsHash, startAppend, func(l labels.Labels) labels.Labels {
				// we must already have copied the labels if succeededSamplesCount or succeededHistogramsCount has been incremented.
				return copiedLabels
			})
		}

		maxExemplarsForUser := i.getMaxExemplars(userID)
		if maxExemplarsForUser > 0 {
			// app.AppendExemplar currently doesn't create the series, it must
			// already exist.  If it does not then drop.
			if ref == 0 && len(ts.Exemplars) > 0 {
				updateFirstPartial(func() error {
					return wrappedTSDBIngestExemplarErr(errExemplarRef,
						model.Time(ts.Exemplars[0].TimestampMs), ts.Labels, ts.Exemplars[0].Labels)
				})
				failedExemplarsCount += len(ts.Exemplars)
			} else { // Note that else is explicit, rather than a continue in the above if, in case of additional logic post exemplar processing.
				for _, ex := range ts.Exemplars {
					e := exemplar.Exemplar{
						Value:  ex.Value,
						Ts:     ex.TimestampMs,
						HasTs:  true,
						Labels: cortexpb.FromLabelAdaptersToLabelsWithCopy(ex.Labels),
					}

					if _, err = app.AppendExemplar(ref, nil, e); err == nil {
						succeededExemplarsCount++
						continue
					}

					// Error adding exemplar
					updateFirstPartial(func() error {
						return wrappedTSDBIngestExemplarErr(err, model.Time(ex.TimestampMs), ts.Labels, ex.Labels)
					})
					failedExemplarsCount++
				}
			}
		}
	}

	// At this point all samples have been added to the appender, so we can track the time it took.
	i.TSDBState.appenderAddDuration.Observe(time.Since(startAppend).Seconds())

	startCommit := time.Now()
	if err := app.Commit(); err != nil {
		return nil, wrapWithUser(err, userID)
	}

	// This is a workaround of https://github.com/prometheus/prometheus/pull/15579
	// Calling expire here may result in the series names being expired multiple times,
	// as there may be multiple Push operations concurrently for the same new timeseries.
	// TODO: alanprot remove this when/if the PR is merged
	if db.postingCache != nil {
		for _, s := range newSeries {
			db.postingCache.ExpireSeries(s)
		}
	}

	i.TSDBState.appenderCommitDuration.Observe(time.Since(startCommit).Seconds())

	// If only invalid samples or histograms are pushed, don't change "last update", as TSDB was not modified.
	if succeededSamplesCount > 0 || succeededHistogramsCount > 0 {
		db.setLastUpdate(time.Now())
	}

	// Increment metrics only if the samples have been successfully committed.
	// If the code didn't reach this point, it means that we returned an error
	// which will be converted into an HTTP 5xx and the client should/will retry.
	i.metrics.ingestedSamples.Add(float64(succeededSamplesCount))
	i.metrics.ingestedSamplesFail.Add(float64(failedSamplesCount))
	i.metrics.ingestedHistograms.Add(float64(succeededHistogramsCount))
	i.metrics.ingestedHistogramsFail.Add(float64(failedHistogramsCount))
	i.metrics.ingestedExemplars.Add(float64(succeededExemplarsCount))
	i.metrics.ingestedExemplarsFail.Add(float64(failedExemplarsCount))

	if sampleOutOfBoundsCount > 0 {
		i.validateMetrics.DiscardedSamples.WithLabelValues(sampleOutOfBounds, userID).Add(float64(sampleOutOfBoundsCount))
	}
	if sampleOutOfOrderCount > 0 {
		i.validateMetrics.DiscardedSamples.WithLabelValues(sampleOutOfOrder, userID).Add(float64(sampleOutOfOrderCount))
	}
	if sampleTooOldCount > 0 {
		i.validateMetrics.DiscardedSamples.WithLabelValues(sampleTooOld, userID).Add(float64(sampleTooOldCount))
	}
	if newValueForTimestampCount > 0 {
		i.validateMetrics.DiscardedSamples.WithLabelValues(newValueForTimestamp, userID).Add(float64(newValueForTimestampCount))
	}
	if perUserSeriesLimitCount > 0 {
		i.validateMetrics.DiscardedSamples.WithLabelValues(perUserSeriesLimit, userID).Add(float64(perUserSeriesLimitCount))
	}
	if perMetricSeriesLimitCount > 0 {
		i.validateMetrics.DiscardedSamples.WithLabelValues(perMetricSeriesLimit, userID).Add(float64(perMetricSeriesLimitCount))
	}
	if perLabelSetSeriesLimitCount > 0 {
		i.validateMetrics.DiscardedSamples.WithLabelValues(perLabelsetSeriesLimit, userID).Add(float64(perLabelSetSeriesLimitCount))
	}

	if !i.cfg.BlocksStorageConfig.TSDB.EnableNativeHistograms && discardedNativeHistogramCount > 0 {
		i.validateMetrics.DiscardedSamples.WithLabelValues(nativeHistogramSample, userID).Add(float64(discardedNativeHistogramCount))
	}

	for h, counter := range reasonCounter.counters {
		labelStr := counter.lbls.String()
		i.validateMetrics.LabelSetTracker.Track(userID, h, counter.lbls)
		for reason, count := range counter.reasonCounter {
			i.validateMetrics.DiscardedSamplesPerLabelSet.WithLabelValues(reason, userID, labelStr).Add(float64(count))
		}
	}

	// Distributor counts both samples, metadata and histograms, so for consistency ingester does the same.
	i.ingestionRate.Add(int64(succeededSamplesCount + succeededHistogramsCount + ingestedMetadata))

	switch req.Source {
	case cortexpb.RULE:
		db.ingestedRuleSamples.Add(int64(succeededSamplesCount + succeededHistogramsCount))
	case cortexpb.API:
		fallthrough
	default:
		db.ingestedAPISamples.Add(int64(succeededSamplesCount + succeededHistogramsCount))
	}

	if firstPartialErr != nil {
		code := http.StatusBadRequest
		var ve *validationError
		if errors.As(firstPartialErr, &ve) {
			code = ve.code
		}
		level.Debug(logutil.WithContext(ctx, i.logger)).Log("msg", "partial failures to push", "totalSamples", succeededSamplesCount+failedSamplesCount, "failedSamples", failedSamplesCount, "totalHistograms", succeededHistogramsCount+failedHistogramsCount, "failedHistograms", failedHistogramsCount, "firstPartialErr", firstPartialErr)
		return &cortexpb.WriteResponse{}, httpgrpc.Errorf(code, wrapWithUser(firstPartialErr, userID).Error())
	}

	return &cortexpb.WriteResponse{}, nil
}

func (u *userTSDB) acquireAppendLock() error {
	u.stateMtx.RLock()
	defer u.stateMtx.RUnlock()

	switch u.state {
	case active:
	case activeShipping:
		// Pushes are allowed.
	case forceCompacting:
		return errors.New("forced compaction in progress")
	case closing:
		return errors.New("TSDB is closing")
	default:
		return errors.New("TSDB is not active")
	}

	u.pushesInFlight.Add(1)
	return nil
}

func (u *userTSDB) releaseAppendLock() {
	u.pushesInFlight.Done()
}

// QueryExemplars implements service.IngesterServer
func (i *Ingester) QueryExemplars(ctx context.Context, req *client.ExemplarQueryRequest) (*client.ExemplarQueryResponse, error) {
	if err := i.checkRunning(); err != nil {
		return nil, err
	}

	userID, err := tenant.TenantID(ctx)
	if err != nil {
		return nil, err
	}

	from, through, matchers, err := client.FromExemplarQueryRequest(i.matchersCache, req)
	if err != nil {
		return nil, err
	}

	i.metrics.queries.Inc()

	db, err := i.getTSDB(userID)
	if err != nil || db == nil {
		return &client.ExemplarQueryResponse{}, nil
	}

	q, err := db.ExemplarQuerier(ctx)
	if err != nil {
		return nil, err
	}

	// We will report *this* request in the error too.
	c, err := i.trackInflightQueryRequest()
	if err != nil {
		return nil, err
	}

	// It's not required to sort series from a single ingester because series are sorted by the Exemplar Storage before returning from Select.
	res, err := q.Select(from, through, matchers...)
	c()
	if err != nil {
		return nil, err
	}

	numExemplars := 0

	result := &client.ExemplarQueryResponse{}
	for _, es := range res {
		ts := cortexpb.TimeSeries{
			Labels:    cortexpb.FromLabelsToLabelAdapters(es.SeriesLabels),
			Exemplars: cortexpb.FromExemplarsToExemplarProtos(es.Exemplars),
		}

		numExemplars += len(ts.Exemplars)
		result.Timeseries = append(result.Timeseries, ts)
	}

	i.metrics.queriedExemplars.Observe(float64(numExemplars))

	return result, nil
}

// LabelValues returns all label values that are associated with a given label name.
func (i *Ingester) LabelValues(ctx context.Context, req *client.LabelValuesRequest) (*client.LabelValuesResponse, error) {
	resp, cleanup, err := i.labelsValuesCommon(ctx, req)
	defer cleanup()
	return resp, err
}

// LabelValuesStream returns all label values that are associated with a given label name.
func (i *Ingester) LabelValuesStream(req *client.LabelValuesRequest, stream client.Ingester_LabelValuesStreamServer) error {
	resp, cleanup, err := i.labelsValuesCommon(stream.Context(), req)
	defer cleanup()

	if err != nil {
		return err
	}

	for i := 0; i < len(resp.LabelValues); i += metadataStreamBatchSize {
		j := i + metadataStreamBatchSize
		if j > len(resp.LabelValues) {
			j = len(resp.LabelValues)
		}
		resp := &client.LabelValuesStreamResponse{
			LabelValues: resp.LabelValues[i:j],
		}
		err := client.SendLabelValuesStream(stream, resp)
		if err != nil {
			return err
		}
	}

	return nil
}

// labelsValuesCommon returns all label values that are associated with a given label name.
// this should be used by LabelValues and LabelValuesStream
// the cleanup function should be called in order to close the querier
func (i *Ingester) labelsValuesCommon(ctx context.Context, req *client.LabelValuesRequest) (*client.LabelValuesResponse, func(), error) {
	cleanup := func() {}
	if err := i.checkRunning(); err != nil {
		return nil, cleanup, err
	}

	labelName, startTimestampMs, endTimestampMs, limit, matchers, err := client.FromLabelValuesRequest(i.matchersCache, req)
	if err != nil {
		return nil, cleanup, err
	}

	userID, err := tenant.TenantID(ctx)
	if err != nil {
		return nil, cleanup, err
	}

	db, err := i.getTSDB(userID)
	if err != nil || db == nil {
		return &client.LabelValuesResponse{}, cleanup, nil
	}

	mint, maxt, err := metadataQueryRange(startTimestampMs, endTimestampMs, db, i.cfg.QueryIngestersWithin)
	if err != nil {
		return nil, cleanup, err
	}

	q, err := db.Querier(mint, maxt)
	if err != nil {
		return nil, cleanup, err
	}

	cleanup = func() {
		q.Close()
	}

	c, err := i.trackInflightQueryRequest()
	if err != nil {
		return nil, cleanup, err
	}
	defer c()
	vals, _, err := q.LabelValues(ctx, labelName, &storage.LabelHints{Limit: limit}, matchers...)
	if err != nil {
		return nil, cleanup, err
	}

	if limit > 0 && len(vals) > limit {
		vals = vals[:limit]
	}

	return &client.LabelValuesResponse{
		LabelValues: vals,
	}, cleanup, nil
}

// LabelNames return all the label names.
func (i *Ingester) LabelNames(ctx context.Context, req *client.LabelNamesRequest) (*client.LabelNamesResponse, error) {
	resp, cleanup, err := i.labelNamesCommon(ctx, req)
	defer cleanup()
	return resp, err
}

// LabelNamesStream return all the label names.
func (i *Ingester) LabelNamesStream(req *client.LabelNamesRequest, stream client.Ingester_LabelNamesStreamServer) error {
	resp, cleanup, err := i.labelNamesCommon(stream.Context(), req)
	defer cleanup()

	if err != nil {
		return err
	}

	for i := 0; i < len(resp.LabelNames); i += metadataStreamBatchSize {
		j := i + metadataStreamBatchSize
		if j > len(resp.LabelNames) {
			j = len(resp.LabelNames)
		}
		resp := &client.LabelNamesStreamResponse{
			LabelNames: resp.LabelNames[i:j],
		}
		err := client.SendLabelNamesStream(stream, resp)
		if err != nil {
			return err
		}
	}

	return nil
}

// labelNamesCommon return all the label names.
// this should be used by LabelNames and LabelNamesStream.
// the cleanup function should be called in order to close the querier
func (i *Ingester) labelNamesCommon(ctx context.Context, req *client.LabelNamesRequest) (*client.LabelNamesResponse, func(), error) {
	cleanup := func() {}
	if err := i.checkRunning(); err != nil {
		return nil, cleanup, err
	}

	startTimestampMs, endTimestampMs, limit, matchers, err := client.FromLabelNamesRequest(i.matchersCache, req)
	if err != nil {
		return nil, cleanup, err
	}

	userID, err := tenant.TenantID(ctx)
	if err != nil {
		return nil, cleanup, err
	}

	db, err := i.getTSDB(userID)
	if err != nil || db == nil {
		return &client.LabelNamesResponse{}, cleanup, nil
	}

	mint, maxt, err := metadataQueryRange(startTimestampMs, endTimestampMs, db, i.cfg.QueryIngestersWithin)
	if err != nil {
		return nil, cleanup, err
	}

	q, err := db.Querier(mint, maxt)
	if err != nil {
		return nil, cleanup, err
	}

	cleanup = func() {
		q.Close()
	}

	c, err := i.trackInflightQueryRequest()
	if err != nil {
		return nil, cleanup, err
	}
	defer c()
	names, _, err := q.LabelNames(ctx, &storage.LabelHints{Limit: limit}, matchers...)
	if err != nil {
		return nil, cleanup, err
	}

	if limit > 0 && len(names) > limit {
		names = names[:limit]
	}

	return &client.LabelNamesResponse{
		LabelNames: names,
	}, cleanup, nil
}

// MetricsForLabelMatchers returns all the metrics which match a set of matchers.
func (i *Ingester) MetricsForLabelMatchers(ctx context.Context, req *client.MetricsForLabelMatchersRequest) (*client.MetricsForLabelMatchersResponse, error) {
	result := &client.MetricsForLabelMatchersResponse{}
	cleanup, err := i.metricsForLabelMatchersCommon(ctx, req, func(l labels.Labels) error {
		result.Metric = append(result.Metric, &cortexpb.Metric{
			Labels: cortexpb.FromLabelsToLabelAdapters(l),
		})
		return nil
	})
	defer cleanup()
	return result, err
}

func (i *Ingester) MetricsForLabelMatchersStream(req *client.MetricsForLabelMatchersRequest, stream client.Ingester_MetricsForLabelMatchersStreamServer) error {
	result := &client.MetricsForLabelMatchersStreamResponse{}

	cleanup, err := i.metricsForLabelMatchersCommon(stream.Context(), req, func(l labels.Labels) error {
		result.Metric = append(result.Metric, &cortexpb.Metric{
			Labels: cortexpb.FromLabelsToLabelAdapters(l),
		})

		if len(result.Metric) >= metadataStreamBatchSize {
			err := client.SendMetricsForLabelMatchersStream(stream, result)
			if err != nil {
				return err
			}
			result.Metric = result.Metric[:0]
		}
		return nil
	})
	defer cleanup()
	if err != nil {
		return err
	}

	// Send last batch
	if len(result.Metric) > 0 {
		err := client.SendMetricsForLabelMatchersStream(stream, result)
		if err != nil {
			return err
		}
	}

	return nil
}

// metricsForLabelMatchersCommon returns all the metrics which match a set of matchers.
// this should be used by MetricsForLabelMatchers and MetricsForLabelMatchersStream.
// the cleanup function should be called in order to close the querier
func (i *Ingester) metricsForLabelMatchersCommon(ctx context.Context, req *client.MetricsForLabelMatchersRequest, acc func(labels.Labels) error) (func(), error) {
	cleanup := func() {}
	if err := i.checkRunning(); err != nil {
		return cleanup, err
	}

	userID, err := tenant.TenantID(ctx)
	if err != nil {
		return cleanup, err
	}

	db, err := i.getTSDB(userID)
	if err != nil || db == nil {
		return cleanup, nil
	}

	// Parse the request
	_, _, limit, matchersSet, err := client.FromMetricsForLabelMatchersRequest(i.matchersCache, req)
	if err != nil {
		return cleanup, err
	}

	mint, maxt, err := metadataQueryRange(req.StartTimestampMs, req.EndTimestampMs, db, i.cfg.QueryIngestersWithin)
	if err != nil {
		return cleanup, err
	}

	q, err := db.Querier(mint, maxt)
	if err != nil {
		return cleanup, err
	}

	cleanup = func() {
		q.Close()
	}

	// Run a query for each matchers set and collect all the results.
	var (
		sets      []storage.SeriesSet
		mergedSet storage.SeriesSet
	)

	hints := &storage.SelectHints{
		Start: mint,
		End:   maxt,
		Func:  "series", // There is no series function, this token is used for lookups that don't need samples.
		Limit: limit,
	}
	if len(matchersSet) > 1 {
		for _, matchers := range matchersSet {
			// Interrupt if the context has been canceled.
			if ctx.Err() != nil {
				return cleanup, ctx.Err()
			}

			seriesSet := q.Select(ctx, true, hints, matchers...)
			sets = append(sets, seriesSet)
		}
		mergedSet = storage.NewMergeSeriesSet(sets, storage.ChainedSeriesMerge)
	} else {
		mergedSet = q.Select(ctx, false, hints, matchersSet[0]...)
	}

	cnt := 0
	for mergedSet.Next() {
		cnt++
		// Interrupt if the context has been canceled.
		if cnt%util.CheckContextEveryNIterations == 0 && ctx.Err() != nil {
			return cleanup, ctx.Err()
		}
		if err := acc(mergedSet.At().Labels()); err != nil {
			return cleanup, err
		}

		if limit > 0 && cnt >= limit {
			break
		}
	}

	return cleanup, nil
}

// MetricsMetadata returns all the metric metadata of a user.
func (i *Ingester) MetricsMetadata(ctx context.Context, _ *client.MetricsMetadataRequest) (*client.MetricsMetadataResponse, error) {
	i.stoppedMtx.RLock()
	if err := i.checkRunningOrStopping(); err != nil {
		i.stoppedMtx.RUnlock()
		return nil, err
	}
	i.stoppedMtx.RUnlock()

	userID, err := tenant.TenantID(ctx)
	if err != nil {
		return nil, err
	}

	userMetadata := i.getUserMetadata(userID)

	if userMetadata == nil {
		return &client.MetricsMetadataResponse{}, nil
	}

	return &client.MetricsMetadataResponse{Metadata: userMetadata.toClientMetadata()}, nil
}

// CheckReady is the readiness handler used to indicate to k8s when the ingesters
// are ready for the addition or removal of another ingester.
func (i *Ingester) CheckReady(ctx context.Context) error {
	if err := i.checkRunningOrStopping(); err != nil {
		return fmt.Errorf("ingester not ready: %v", err)
	}
	return i.lifecycler.CheckReady(ctx)
}

// UserStats returns ingestion statistics for the current user.
func (i *Ingester) UserStats(ctx context.Context, req *client.UserStatsRequest) (*client.UserStatsResponse, error) {
	if err := i.checkRunning(); err != nil {
		return nil, err
	}

	userID, err := tenant.TenantID(ctx)
	if err != nil {
		return nil, err
	}

	db, err := i.getTSDB(userID)
	if err != nil || db == nil {
		return &client.UserStatsResponse{}, nil
	}

	userStat := createUserStats(db, i.cfg.ActiveSeriesMetricsEnabled)

	return &client.UserStatsResponse{
		IngestionRate:     userStat.IngestionRate,
		NumSeries:         userStat.NumSeries,
		ApiIngestionRate:  userStat.APIIngestionRate,
		RuleIngestionRate: userStat.RuleIngestionRate,
		ActiveSeries:      userStat.ActiveSeries,
		LoadedBlocks:      userStat.LoadedBlocks,
	}, nil
}

func (i *Ingester) userStats() []UserIDStats {
	i.stoppedMtx.RLock()
	defer i.stoppedMtx.RUnlock()

	perUserTotals := make(map[string]UserStats)

	users := i.TSDBState.dbs

	response := make([]UserIDStats, 0, len(perUserTotals))
	for id, db := range users {
		response = append(response, UserIDStats{
			UserID:    id,
			UserStats: createUserStats(db, i.cfg.ActiveSeriesMetricsEnabled),
		})
	}

	return response
}

// AllUserStatsHandler shows stats for all users.
func (i *Ingester) AllUserStatsHandler(w http.ResponseWriter, r *http.Request) {
	stats := i.userStats()

	AllUserStatsRender(w, r, stats, 0)
}

// AllUserStats returns ingestion statistics for all users known to this ingester.
func (i *Ingester) AllUserStats(_ context.Context, _ *client.UserStatsRequest) (*client.UsersStatsResponse, error) {
	if err := i.checkRunning(); err != nil {
		return nil, err
	}

	userStats := i.userStats()

	response := &client.UsersStatsResponse{
		Stats: make([]*client.UserIDStatsResponse, 0, len(userStats)),
	}
	for _, userStat := range userStats {
		response.Stats = append(response.Stats, &client.UserIDStatsResponse{
			UserId: userStat.UserID,
			Data: &client.UserStatsResponse{
				IngestionRate:     userStat.IngestionRate,
				NumSeries:         userStat.NumSeries,
				ApiIngestionRate:  userStat.APIIngestionRate,
				RuleIngestionRate: userStat.RuleIngestionRate,
				ActiveSeries:      userStat.ActiveSeries,
				LoadedBlocks:      userStat.LoadedBlocks,
			},
		})
	}
	return response, nil
}

func createUserStats(db *userTSDB, activeSeriesMetricsEnabled bool) UserStats {
	apiRate := db.ingestedAPISamples.Rate()
	ruleRate := db.ingestedRuleSamples.Rate()

	var activeSeries uint64
	if activeSeriesMetricsEnabled {
		activeSeries = uint64(db.activeSeries.Active())
	}

	return UserStats{
		IngestionRate:     apiRate + ruleRate,
		APIIngestionRate:  apiRate,
		RuleIngestionRate: ruleRate,
		NumSeries:         db.Head().NumSeries(),
		ActiveSeries:      activeSeries,
		LoadedBlocks:      uint64(len(db.Blocks())),
	}
}

const queryStreamBatchMessageSize = 1 * 1024 * 1024

// QueryStream implements service.IngesterServer
// Streams metrics from a TSDB. This implements the client.IngesterServer interface
func (i *Ingester) QueryStream(req *client.QueryRequest, stream client.Ingester_QueryStreamServer) error {
	if err := i.checkRunning(); err != nil {
		return err
	}

	spanlog, ctx := spanlogger.New(stream.Context(), "QueryStream")
	defer spanlog.Finish()

	userID, err := tenant.TenantID(ctx)
	if err != nil {
		return err
	}

	from, through, matchers, err := client.FromQueryRequest(i.matchersCache, req)
	if err != nil {
		return err
	}

	matchers, shardMatcher, err := querysharding.ExtractShardingMatchers(matchers)
	if err != nil {
		return err
	}

	defer shardMatcher.Close()

	i.metrics.queries.Inc()

	db, err := i.getTSDB(userID)
	if err != nil || db == nil {
		return nil
	}

	numSamples := 0
	numSeries := 0
	totalDataBytes := 0
	numChunks := 0
	numSeries, numSamples, totalDataBytes, numChunks, err = i.queryStreamChunks(ctx, db, int64(from), int64(through), matchers, shardMatcher, stream)

	if err != nil {
		return err
	}

	i.metrics.queriedSeries.Observe(float64(numSeries))
	i.metrics.queriedSamples.Observe(float64(numSamples))
	i.metrics.queriedChunks.Observe(float64(numChunks))
	level.Debug(spanlog).Log("series", numSeries, "samples", numSamples, "data_bytes", totalDataBytes, "chunks", numChunks)
	spanlog.SetTag("series", numSeries)
	spanlog.SetTag("samples", numSamples)
	spanlog.SetTag("data_bytes", totalDataBytes)
	spanlog.SetTag("chunks", numChunks)
	return nil
}

func (i *Ingester) trackInflightQueryRequest() (func(), error) {
	gl := i.getInstanceLimits()
	if gl != nil && gl.MaxInflightQueryRequests > 0 {
		if i.inflightQueryRequests.Load() >= gl.MaxInflightQueryRequests {
			return nil, errTooManyInflightQueryRequests
		}
	}

	i.maxInflightQueryRequests.Track(i.inflightQueryRequests.Inc())
	return func() {
		i.inflightQueryRequests.Dec()
	}, nil
}

// queryStreamChunks streams metrics from a TSDB. This implements the client.IngesterServer interface
func (i *Ingester) queryStreamChunks(ctx context.Context, db *userTSDB, from, through int64, matchers []*labels.Matcher, sm *storepb.ShardMatcher, stream client.Ingester_QueryStreamServer) (numSeries, numSamples, totalBatchSizeBytes, numChunks int, _ error) {
	q, err := db.ChunkQuerier(from, through)
	if err != nil {
		return 0, 0, 0, 0, err
	}
	defer q.Close()

	c, err := i.trackInflightQueryRequest()
	if err != nil {
		return 0, 0, 0, 0, err
	}
	hints := &storage.SelectHints{
		Start:           from,
		End:             through,
		DisableTrimming: i.cfg.DisableChunkTrimming,
	}
	// It's not required to return sorted series because series are sorted by the Cortex querier.
	ss := q.Select(ctx, false, hints, matchers...)
	c()
	if ss.Err() != nil {
		return 0, 0, 0, 0, ss.Err()
	}

	chunkSeries := getTimeSeriesChunksSlice()
	defer putTimeSeriesChunksSlice(chunkSeries)
	batchSizeBytes := 0
	var it chunks.Iterator
	for ss.Next() {
		series := ss.At()

		if sm.IsSharded() && !sm.MatchesLabels(series.Labels()) {
			continue
		}

		// convert labels to LabelAdapter
		ts := client.TimeSeriesChunk{
			Labels: cortexpb.FromLabelsToLabelAdapters(series.Labels()),
		}

		it := series.Iterator(it)
		for it.Next() {
			// Chunks are ordered by min time.
			meta := it.At()

			// It is not guaranteed that chunk returned by iterator is populated.
			// For now just return error. We could also try to figure out how to read the chunk.
			if meta.Chunk == nil {
				return 0, 0, 0, 0, errors.Errorf("unfilled chunk returned from TSDB chunk querier")
			}

			ch := client.Chunk{
				StartTimestampMs: meta.MinTime,
				EndTimestampMs:   meta.MaxTime,
				Data:             meta.Chunk.Bytes(),
			}

			switch meta.Chunk.Encoding() {
			case chunkenc.EncXOR:
				ch.Encoding = int32(encoding.PrometheusXorChunk)
			case chunkenc.EncHistogram:
				ch.Encoding = int32(encoding.PrometheusHistogramChunk)
			case chunkenc.EncFloatHistogram:
				ch.Encoding = int32(encoding.PrometheusFloatHistogramChunk)
			default:
				return 0, 0, 0, 0, errors.Errorf("unknown chunk encoding from TSDB chunk querier: %v", meta.Chunk.Encoding())
			}

			ts.Chunks = append(ts.Chunks, ch)
			numChunks++
			numSamples += meta.Chunk.NumSamples()
		}
		numSeries++
		tsSize := ts.Size()
		totalBatchSizeBytes += tsSize

		if (batchSizeBytes > 0 && batchSizeBytes+tsSize > queryStreamBatchMessageSize) || len(chunkSeries) >= queryStreamBatchSize {
			// Adding this series to the batch would make it too big,
			// flush the data and add it to new batch instead.
			err = client.SendQueryStream(stream, &client.QueryStreamResponse{
				Chunkseries: chunkSeries,
			})
			if err != nil {
				return 0, 0, 0, 0, err
			}

			batchSizeBytes = 0
			chunkSeries = chunkSeries[:0]
		}

		chunkSeries = append(chunkSeries, ts)
		batchSizeBytes += tsSize
	}

	// Ensure no error occurred while iterating the series set.
	if err := ss.Err(); err != nil {
		return 0, 0, 0, 0, err
	}

	// Final flush any existing metrics
	if batchSizeBytes != 0 {
		err = client.SendQueryStream(stream, &client.QueryStreamResponse{
			Chunkseries: chunkSeries,
		})
		if err != nil {
			return 0, 0, 0, 0, err
		}
	}

	return numSeries, numSamples, totalBatchSizeBytes, numChunks, nil
}

func (i *Ingester) getTSDB(userID string) (*userTSDB, error) {
	i.stoppedMtx.RLock()
	defer i.stoppedMtx.RUnlock()
	db := i.TSDBState.dbs[userID]
	if db == nil {
		return nil, errNoUserDb
	}
	return db, nil
}

// List all users for which we have a TSDB. We do it here in order
// to keep the mutex locked for the shortest time possible.
func (i *Ingester) getTSDBUsers() []string {
	i.stoppedMtx.RLock()
	defer i.stoppedMtx.RUnlock()

	ids := make([]string, 0, len(i.TSDBState.dbs))
	for userID := range i.TSDBState.dbs {
		ids = append(ids, userID)
	}

	return ids
}

func (i *Ingester) getOrCreateTSDB(userID string, force bool) (*userTSDB, error) {
	db, err := i.getTSDB(userID)
	if db != nil {
		if err != nil {
			level.Warn(i.logger).Log("msg", "error getting user DB but userDB is not null", "err", err, "userID", userID)
		}
		return db, nil
	}

	i.stoppedMtx.Lock()
	defer i.stoppedMtx.Unlock()

	// Check again for DB in the event it was created in-between locks
	var ok bool
	db, ok = i.TSDBState.dbs[userID]
	if ok {
		return db, nil
	}

	// We're ready to create the TSDB, however we must be sure that the ingester
	// is in the ACTIVE state, otherwise it may conflict with the transfer in/out.
	// The TSDB is created when the first series is pushed and this shouldn't happen
	// to a non-ACTIVE ingester, however we want to protect from any bug, cause we
	// may have data loss or TSDB WAL corruption if the TSDB is created before/during
	// a transfer in occurs.
	if ingesterState := i.lifecycler.GetState(); !force && ingesterState != ring.ACTIVE {
		return nil, fmt.Errorf(errTSDBCreateIncompatibleState, ingesterState)
	}

	gl := i.getInstanceLimits()
	if gl != nil && gl.MaxInMemoryTenants > 0 {
		if users := int64(len(i.TSDBState.dbs)); users >= gl.MaxInMemoryTenants {
			return nil, errMaxUsersLimitReached
		}
	}

	// Create the database and a shipper for a user
	db, err = i.createTSDB(userID)
	if err != nil {
		return nil, err
	}

	// Add the db to list of user databases
	i.TSDBState.dbs[userID] = db
	i.metrics.memUsers.Inc()

	return db, nil
}

func (i *Ingester) blockChunkQuerierFunc(userId string) tsdb.BlockChunkQuerierFunc {
	return func(b tsdb.BlockReader, mint, maxt int64) (storage.ChunkQuerier, error) {
<<<<<<< HEAD
		db := i.getTSDB(userId)

		var postingCache cortex_tsdb.ExpandedPostingsCache
		if db != nil {
=======
		db, err := i.getTSDB(userId)

		var postingCache cortex_tsdb.ExpandedPostingsCache
		if err == nil && db != nil {
>>>>>>> 89f36f67
			postingCache = db.postingCache
		}

		// Caching expanded postings for queries that are "in the future" may lead to incorrect results being cached.
		// This occurs because the tsdb.PostingsForMatchers function can return invalid data in such scenarios.
		// For more details, see: https://github.com/cortexproject/cortex/issues/6556
		// TODO: alanprot: Consider removing this logic when prometheus is updated as this logic is "fixed" upstream.
		if postingCache == nil || mint > db.Head().MaxTime() {
			return tsdb.NewBlockChunkQuerier(b, mint, maxt)
		}

		return cortex_tsdb.NewCachedBlockChunkQuerier(postingCache, b, mint, maxt)
	}
}

// createTSDB creates a TSDB for a given userID, and returns the created db.
func (i *Ingester) createTSDB(userID string) (*userTSDB, error) {
	tsdbPromReg := prometheus.NewRegistry()
	udir := i.cfg.BlocksStorageConfig.TSDB.BlocksDir(userID)
	userLogger := logutil.WithUserID(userID, i.logger)

	blockRanges := i.cfg.BlocksStorageConfig.TSDB.BlockRanges.ToMilliseconds()

	var postingCache cortex_tsdb.ExpandedPostingsCache
	if i.expandedPostingsCacheFactory != nil {
		postingCache = i.expandedPostingsCacheFactory.NewExpandedPostingsCache(userID, i.metrics.expandedPostingsCacheMetrics)
	}

	userDB := &userTSDB{
		userID:              userID,
		activeSeries:        NewActiveSeries(),
		seriesInMetric:      newMetricCounter(i.limiter, i.cfg.getIgnoreSeriesLimitForMetricNamesMap()),
		labelSetCounter:     newLabelSetCounter(i.limiter),
		ingestedAPISamples:  util_math.NewEWMARate(0.2, i.cfg.RateUpdatePeriod),
		ingestedRuleSamples: util_math.NewEWMARate(0.2, i.cfg.RateUpdatePeriod),

		instanceLimitsFn:             i.getInstanceLimits,
		instanceSeriesCount:          &i.TSDBState.seriesCount,
		interner:                     util.NewLruInterner(),
		labelsStringInterningEnabled: i.cfg.LabelsStringInterningEnabled,

		blockRetentionPeriod: i.cfg.BlocksStorageConfig.TSDB.Retention.Milliseconds(),
		postingCache:         postingCache,
	}

	enableExemplars := false
	maxExemplarsForUser := i.getMaxExemplars(userID)
	if maxExemplarsForUser > 0 {
		enableExemplars = true
	}
	oooTimeWindow := i.limits.OutOfOrderTimeWindow(userID)

	walCompressType := wlog.CompressionNone
	if i.cfg.BlocksStorageConfig.TSDB.WALCompressionType != "" {
		walCompressType = wlog.CompressionType(i.cfg.BlocksStorageConfig.TSDB.WALCompressionType)
	}

	// Create a new user database
	db, err := tsdb.Open(udir, userLogger, tsdbPromReg, &tsdb.Options{
		RetentionDuration:              i.cfg.BlocksStorageConfig.TSDB.Retention.Milliseconds(),
		MinBlockDuration:               blockRanges[0],
		MaxBlockDuration:               blockRanges[len(blockRanges)-1],
		NoLockfile:                     true,
		StripeSize:                     i.cfg.BlocksStorageConfig.TSDB.StripeSize,
		HeadChunksWriteBufferSize:      i.cfg.BlocksStorageConfig.TSDB.HeadChunksWriteBufferSize,
		WALCompression:                 walCompressType,
		WALSegmentSize:                 i.cfg.BlocksStorageConfig.TSDB.WALSegmentSizeBytes,
		SeriesLifecycleCallback:        userDB,
		BlocksToDelete:                 userDB.blocksToDelete,
		EnableExemplarStorage:          enableExemplars,
		IsolationDisabled:              true,
		MaxExemplars:                   maxExemplarsForUser,
		HeadChunksWriteQueueSize:       i.cfg.BlocksStorageConfig.TSDB.HeadChunksWriteQueueSize,
		EnableMemorySnapshotOnShutdown: i.cfg.BlocksStorageConfig.TSDB.MemorySnapshotOnShutdown,
		OutOfOrderTimeWindow:           time.Duration(oooTimeWindow).Milliseconds(),
		OutOfOrderCapMax:               i.cfg.BlocksStorageConfig.TSDB.OutOfOrderCapMax,
		EnableOverlappingCompaction:    false, // Always let compactors handle overlapped blocks, e.g. OOO blocks.
		EnableNativeHistograms:         i.cfg.BlocksStorageConfig.TSDB.EnableNativeHistograms,
		BlockChunkQuerierFunc:          i.blockChunkQuerierFunc(userID),
	}, nil)
	if err != nil {
		return nil, errors.Wrapf(err, "failed to open TSDB: %s", udir)
	}
	db.DisableCompactions() // we will compact on our own schedule

	// Run compaction before using this TSDB. If there is data in head that needs to be put into blocks,
	// this will actually create the blocks. If there is no data (empty TSDB), this is a no-op, although
	// local blocks compaction may still take place if configured.
	level.Info(userLogger).Log("msg", "Running compaction after WAL replay")
	err = db.Compact(context.TODO())
	if err != nil {
		return nil, errors.Wrapf(err, "failed to compact TSDB: %s", udir)
	}

	userDB.db = db
	// We set the limiter here because we don't want to limit
	// series during WAL replay.
	userDB.limiter = i.limiter

	if db.Head().NumSeries() > 0 {
		// If there are series in the head, use max time from head. If this time is too old,
		// TSDB will be eligible for flushing and closing sooner, unless more data is pushed to it quickly.
		userDB.setLastUpdate(util.TimeFromMillis(db.Head().MaxTime()))
	} else {
		// If head is empty (eg. new TSDB), don't close it right after.
		userDB.setLastUpdate(time.Now())
	}

	// Thanos shipper requires at least 1 external label to be set. For this reason,
	// we set the tenant ID as external label and we'll filter it out when reading
	// the series from the storage.
	l := labels.Labels{
		{
			Name:  cortex_tsdb.TenantIDExternalLabel,
			Value: userID,
		}, {
			Name:  cortex_tsdb.IngesterIDExternalLabel,
			Value: i.TSDBState.shipperIngesterID,
		},
	}

	// Create a new shipper for this database
	if i.cfg.BlocksStorageConfig.TSDB.IsBlocksShippingEnabled() {
		userDB.shipper = shipper.New(
			userLogger,
			tsdbPromReg,
			udir,
			bucket.NewUserBucketClient(userID, i.TSDBState.bucket, i.limits),
			func() labels.Labels { return l },
			metadata.ReceiveSource,
			func() bool {
				return i.cfg.UploadCompactedBlocksEnabled
			},
			true, // Allow out of order uploads. It's fine in Cortex's context.
			metadata.NoneFunc,
			"",
		)
		userDB.shipperMetadataFilePath = filepath.Join(userDB.db.Dir(), filepath.Clean(shipper.DefaultMetaFilename))

		// Initialise the shipper blocks cache.
		if err := userDB.updateCachedShippedBlocks(); err != nil {
			level.Error(userLogger).Log("msg", "failed to update cached shipped blocks after shipper initialisation", "err", err)
		}
	}

	i.TSDBState.tsdbMetrics.setRegistryForUser(userID, tsdbPromReg)
	return userDB, nil
}

func (i *Ingester) closeAllTSDB() {
	i.stoppedMtx.Lock()

	wg := &sync.WaitGroup{}
	wg.Add(len(i.TSDBState.dbs))

	// Concurrently close all users TSDB
	for userID, userDB := range i.TSDBState.dbs {
		userID := userID

		go func(db *userTSDB) {
			defer wg.Done()

			if err := db.Close(); err != nil {
				level.Warn(i.logger).Log("msg", "unable to close TSDB", "err", err, "user", userID)
				return
			}

			// Now that the TSDB has been closed, we should remove it from the
			// set of open ones. This lock acquisition doesn't deadlock with the
			// outer one, because the outer one is released as soon as all go
			// routines are started.
			i.stoppedMtx.Lock()
			delete(i.TSDBState.dbs, userID)
			i.stoppedMtx.Unlock()

			i.metrics.memUsers.Dec()
			i.metrics.activeSeriesPerUser.DeleteLabelValues(userID)
		}(userDB)
	}

	// Wait until all Close() completed
	i.stoppedMtx.Unlock()
	wg.Wait()
}

// openExistingTSDB walks the user tsdb dir, and opens a tsdb for each user. This may start a WAL replay, so we limit the number of
// concurrently opening TSDB.
func (i *Ingester) openExistingTSDB(ctx context.Context) error {
	level.Info(logutil.WithContext(ctx, i.logger)).Log("msg", "opening existing TSDBs")

	queue := make(chan string)
	group, groupCtx := errgroup.WithContext(ctx)

	// Create a pool of workers which will open existing TSDBs.
	for n := 0; n < i.cfg.BlocksStorageConfig.TSDB.MaxTSDBOpeningConcurrencyOnStartup; n++ {
		group.Go(func() error {
			for userID := range queue {
				startTime := time.Now()

				db, err := i.createTSDB(userID)
				if err != nil {
					level.Error(logutil.WithContext(ctx, i.logger)).Log("msg", "unable to open TSDB", "err", err, "user", userID)
					return errors.Wrapf(err, "unable to open TSDB for user %s", userID)
				}

				// Add the database to the map of user databases
				i.stoppedMtx.Lock()
				i.TSDBState.dbs[userID] = db
				i.stoppedMtx.Unlock()
				i.metrics.memUsers.Inc()

				i.TSDBState.walReplayTime.Observe(time.Since(startTime).Seconds())
			}

			return nil
		})
	}

	// Spawn a goroutine to find all users with a TSDB on the filesystem.
	group.Go(func() error {
		// Close the queue once filesystem walking is done.
		defer close(queue)

		walkErr := filepath.Walk(i.cfg.BlocksStorageConfig.TSDB.Dir, func(path string, info os.FileInfo, err error) error {
			if err != nil {
				// If the root directory doesn't exist, we're OK (not needed to be created upfront).
				if os.IsNotExist(err) && path == i.cfg.BlocksStorageConfig.TSDB.Dir {
					return filepath.SkipDir
				}

				level.Error(logutil.WithContext(ctx, i.logger)).Log("msg", "an error occurred while iterating the filesystem storing TSDBs", "path", path, "err", err)
				return errors.Wrapf(err, "an error occurred while iterating the filesystem storing TSDBs at %s", path)
			}

			// Skip root dir and all other files
			if path == i.cfg.BlocksStorageConfig.TSDB.Dir || !info.IsDir() {
				return nil
			}

			// Top level directories are assumed to be user TSDBs
			userID := info.Name()
			f, err := os.Open(path)
			if err != nil {
				level.Error(logutil.WithContext(ctx, i.logger)).Log("msg", "unable to open TSDB dir", "err", err, "user", userID, "path", path)
				return errors.Wrapf(err, "unable to open TSDB dir %s for user %s", path, userID)
			}
			defer f.Close()

			// If the dir is empty skip it
			if _, err := f.Readdirnames(1); err != nil {
				if err == io.EOF {
					return filepath.SkipDir
				}

				level.Error(logutil.WithContext(ctx, i.logger)).Log("msg", "unable to read TSDB dir", "err", err, "user", userID, "path", path)
				return errors.Wrapf(err, "unable to read TSDB dir %s for user %s", path, userID)
			}

			// Enqueue the user to be processed.
			select {
			case queue <- userID:
				// Nothing to do.
			case <-groupCtx.Done():
				// Interrupt in case a failure occurred in another goroutine.
				return nil
			}

			// Don't descend into subdirectories.
			return filepath.SkipDir
		})

		return errors.Wrapf(walkErr, "unable to walk directory %s containing existing TSDBs", i.cfg.BlocksStorageConfig.TSDB.Dir)
	})

	// Wait for all workers to complete.
	err := group.Wait()
	if err != nil {
		level.Error(logutil.WithContext(ctx, i.logger)).Log("msg", "error while opening existing TSDBs", "err", err)
		return err
	}

	level.Info(logutil.WithContext(ctx, i.logger)).Log("msg", "successfully opened existing TSDBs")
	return nil
}

// getMemorySeriesMetric returns the total number of in-memory series across all open TSDBs.
func (i *Ingester) getMemorySeriesMetric() float64 {
	if err := i.checkRunning(); err != nil {
		return 0
	}

	i.stoppedMtx.RLock()
	defer i.stoppedMtx.RUnlock()

	count := uint64(0)
	for _, db := range i.TSDBState.dbs {
		count += db.Head().NumSeries()
	}

	return float64(count)
}

// getOldestUnshippedBlockMetric returns the unix timestamp of the oldest unshipped block or
// 0 if all blocks have been shipped.
func (i *Ingester) getOldestUnshippedBlockMetric() float64 {
	i.stoppedMtx.RLock()
	defer i.stoppedMtx.RUnlock()

	oldest := uint64(0)
	for _, db := range i.TSDBState.dbs {
		if ts := db.getOldestUnshippedBlockTime(); oldest == 0 || ts < oldest {
			oldest = ts
		}
	}

	return float64(oldest / 1000)
}

func (i *Ingester) shipBlocksLoop(ctx context.Context) error {
	// We add a slight jitter to make sure that if the head compaction interval and ship interval are set to the same
	// value they don't clash (if they both continuously run at the same exact time, the head compaction may not run
	// because can't successfully change the state).
	shipTicker := time.NewTicker(util.DurationWithJitter(i.cfg.BlocksStorageConfig.TSDB.ShipInterval, 0.01))
	defer shipTicker.Stop()

	for {
		select {
		case <-shipTicker.C:
			i.shipBlocks(ctx, nil)

		case req := <-i.TSDBState.shipTrigger:
			i.shipBlocks(ctx, req.users)
			close(req.callback) // Notify back.

		case <-ctx.Done():
			return nil
		}
	}
}

// shipBlocks runs shipping for all users.
func (i *Ingester) shipBlocks(ctx context.Context, allowed *util.AllowedTenants) {
	// Do not ship blocks if the ingester is PENDING or JOINING. It's
	// particularly important for the JOINING state because there could
	// be a blocks transfer in progress (from another ingester) and if we
	// run the shipper in such state we could end up with race conditions.
	if i.lifecycler != nil {
		if ingesterState := i.lifecycler.GetState(); ingesterState == ring.PENDING || ingesterState == ring.JOINING {
			level.Info(logutil.WithContext(ctx, i.logger)).Log("msg", "TSDB blocks shipping has been skipped because of the current ingester state", "state", ingesterState)
			return
		}
	}

	// Number of concurrent workers is limited in order to avoid to concurrently sync a lot
	// of tenants in a large cluster.
	_ = concurrency.ForEachUser(ctx, i.getTSDBUsers(), i.cfg.BlocksStorageConfig.TSDB.ShipConcurrency, func(ctx context.Context, userID string) error {
		if !allowed.IsAllowed(userID) {
			return nil
		}

		// Get the user's DB. If the user doesn't exist, we skip it.
		userDB, err := i.getTSDB(userID)
		if err != nil || userDB == nil || userDB.shipper == nil {
			return nil
		}

		if userDB.deletionMarkFound.Load() {
			return nil
		}

		if time.Since(time.Unix(userDB.lastDeletionMarkCheck.Load(), 0)) > cortex_tsdb.DeletionMarkCheckInterval {
			// Even if check fails with error, we don't want to repeat it too often.
			userDB.lastDeletionMarkCheck.Store(time.Now().Unix())

			deletionMarkExists, err := cortex_tsdb.TenantDeletionMarkExists(ctx, i.TSDBState.bucket, userID)
			if err != nil {
				// If we cannot check for deletion mark, we continue anyway, even though in production shipper will likely fail too.
				// This however simplifies unit tests, where tenant deletion check is enabled by default, but tests don't setup bucket.
				level.Warn(logutil.WithContext(ctx, i.logger)).Log("msg", "failed to check for tenant deletion mark before shipping blocks", "user", userID, "err", err)
			} else if deletionMarkExists {
				userDB.deletionMarkFound.Store(true)

				level.Info(logutil.WithContext(ctx, i.logger)).Log("msg", "tenant deletion mark exists, not shipping blocks", "user", userID)
				return nil
			}
		}

		// Run the shipper's Sync() to upload unshipped blocks. Make sure the TSDB state is active, in order to
		// avoid any race condition with closing idle TSDBs.
		if !userDB.casState(active, activeShipping) {
			level.Info(logutil.WithContext(ctx, i.logger)).Log("msg", "shipper skipped because the TSDB is not active", "user", userID)
			return nil
		}
		defer userDB.casState(activeShipping, active)

		if idxs, err := bucketindex.ReadSyncStatus(ctx, i.TSDBState.bucket, userID, logutil.WithContext(ctx, i.logger)); err == nil {
			// Skip blocks shipping if the bucket index failed to sync due to CMK errors.
			if idxs.Status == bucketindex.CustomerManagedKeyError {
				level.Info(logutil.WithContext(ctx, i.logger)).Log("msg", "skipping shipping blocks due CustomerManagedKeyError", "user", userID)
				return nil
			}
		}

		uploaded, err := userDB.shipper.Sync(ctx)
		if err != nil {
			level.Warn(logutil.WithContext(ctx, i.logger)).Log("msg", "shipper failed to synchronize TSDB blocks with the storage", "user", userID, "uploaded", uploaded, "err", err)
		} else {
			level.Debug(logutil.WithContext(ctx, i.logger)).Log("msg", "shipper successfully synchronized TSDB blocks with storage", "user", userID, "uploaded", uploaded)
		}

		// The shipper meta file could be updated even if the Sync() returned an error,
		// so it's safer to update it each time at least a block has been uploaded.
		// Moreover, the shipper meta file could be updated even if no blocks are uploaded
		// (eg. blocks removed due to retention) but doesn't cause any harm not updating
		// the cached list of blocks in such case, so we're not handling it.
		if uploaded > 0 {
			if err := userDB.updateCachedShippedBlocks(); err != nil {
				level.Error(logutil.WithContext(ctx, i.logger)).Log("msg", "failed to update cached shipped blocks after shipper synchronisation", "user", userID, "err", err)
			}
		}

		return nil
	})
}

func (i *Ingester) compactionLoop(ctx context.Context) error {
	infoFunc := func() (int, int) {
		if i.cfg.LifecyclerConfig.RingConfig.ZoneAwarenessEnabled {
			zones := i.lifecycler.Zones()
			if len(zones) != 0 {
				return slices.Index(zones, i.lifecycler.Zone), len(zones)
			}
		}

		// Lets create the slot based on the hash id
		i := int(client.HashAdd32(client.HashNew32(), i.lifecycler.ID) % 10)
		return i, 10
	}
	ticker := util.NewSlottedTicker(infoFunc, i.cfg.BlocksStorageConfig.TSDB.HeadCompactionInterval, 1)
	defer ticker.Stop()

	for ctx.Err() == nil {
		select {
		case <-ticker.C:
			i.compactBlocks(ctx, false, nil)

		case req := <-i.TSDBState.forceCompactTrigger:
			i.compactBlocks(ctx, true, req.users)
			close(req.callback) // Notify back.

		case <-ctx.Done():
			return nil
		}
	}
	return nil
}

// Compacts all compactable blocks. Force flag will force compaction even if head is not compactable yet.
func (i *Ingester) compactBlocks(ctx context.Context, force bool, allowed *util.AllowedTenants) {
	// Don't compact TSDB blocks while JOINING as there may be ongoing blocks transfers.
	// Compaction loop is not running in LEAVING state, so if we get here in LEAVING state, we're flushing blocks.
	if i.lifecycler != nil {
		if ingesterState := i.lifecycler.GetState(); ingesterState == ring.JOINING {
			level.Info(logutil.WithContext(ctx, i.logger)).Log("msg", "TSDB blocks compaction has been skipped because of the current ingester state", "state", ingesterState)
			return
		}
	}

	_ = concurrency.ForEachUser(ctx, i.getTSDBUsers(), i.cfg.BlocksStorageConfig.TSDB.HeadCompactionConcurrency, func(ctx context.Context, userID string) error {
		if !allowed.IsAllowed(userID) {
			return nil
		}

		userDB, err := i.getTSDB(userID)
		if err != nil || userDB == nil {
			return nil
		}

		// Don't do anything, if there is nothing to compact.
		h := userDB.Head()
		if h.NumSeries() == 0 {
			return nil
		}

		i.TSDBState.compactionsTriggered.Inc()

		reason := ""
		switch {
		case force:
			reason = "forced"
			err = userDB.compactHead(ctx, i.cfg.BlocksStorageConfig.TSDB.BlockRanges[0].Milliseconds())

		case i.TSDBState.compactionIdleTimeout > 0 && userDB.isIdle(time.Now(), i.TSDBState.compactionIdleTimeout):
			reason = "idle"
			level.Info(logutil.WithContext(ctx, i.logger)).Log("msg", "TSDB is idle, forcing compaction", "user", userID)
			err = userDB.compactHead(ctx, i.cfg.BlocksStorageConfig.TSDB.BlockRanges[0].Milliseconds())

		default:
			reason = "regular"
			err = userDB.Compact(ctx)
		}

		if err != nil {
			i.TSDBState.compactionsFailed.Inc()
			level.Warn(logutil.WithContext(ctx, i.logger)).Log("msg", "TSDB blocks compaction for user has failed", "user", userID, "err", err, "compactReason", reason)
		} else {
			level.Debug(logutil.WithContext(ctx, i.logger)).Log("msg", "TSDB blocks compaction completed successfully", "user", userID, "compactReason", reason)
		}

		return nil
	})
}

func (i *Ingester) closeAndDeleteIdleUserTSDBs(ctx context.Context) error {
	for _, userID := range i.getTSDBUsers() {
		if ctx.Err() != nil {
			return nil
		}

		result := i.closeAndDeleteUserTSDBIfIdle(userID)

		i.TSDBState.idleTsdbChecks.WithLabelValues(string(result)).Inc()
	}

	return nil
}

func (i *Ingester) expirePostingsCache(ctx context.Context) error {
	for _, userID := range i.getTSDBUsers() {
		if ctx.Err() != nil {
			return nil
		}
		userDB, err := i.getTSDB(userID)
		if err != nil || userDB == nil || userDB.postingCache == nil {
			continue
		}
		userDB.postingCache.PurgeExpiredItems()
	}

	return nil
}

func (i *Ingester) closeAndDeleteUserTSDBIfIdle(userID string) tsdbCloseCheckResult {
	userDB, err := i.getTSDB(userID)
	if err != nil || userDB == nil || userDB.shipper == nil {
		// We will not delete local data when not using shipping to storage.
		return tsdbShippingDisabled
	}

	if result := userDB.shouldCloseTSDB(i.cfg.BlocksStorageConfig.TSDB.CloseIdleTSDBTimeout); !result.shouldClose() {
		return result
	}

	// This disables pushes and force-compactions. Not allowed to close while shipping is in progress.
	if !userDB.casState(active, closing) {
		return tsdbNotActive
	}

	// If TSDB is fully closed, we will set state to 'closed', which will prevent this deferred closing -> active transition.
	defer userDB.casState(closing, active)

	// Make sure we don't ignore any possible inflight pushes.
	userDB.pushesInFlight.Wait()

	// Verify again, things may have changed during the checks and pushes.
	tenantDeleted := false
	if result := userDB.shouldCloseTSDB(i.cfg.BlocksStorageConfig.TSDB.CloseIdleTSDBTimeout); !result.shouldClose() {
		// This will also change TSDB state back to active (via defer above).
		return result
	} else if result == tsdbTenantMarkedForDeletion {
		tenantDeleted = true
	}

	// At this point there are no more pushes to TSDB, and no possible compaction. Normally TSDB is empty,
	// but if we're closing TSDB because of tenant deletion mark, then it may still contain some series.
	// We need to remove these series from series count.
	i.TSDBState.seriesCount.Sub(int64(userDB.Head().NumSeries()))

	dir := userDB.db.Dir()

	if err := userDB.Close(); err != nil {
		level.Error(i.logger).Log("msg", "failed to close idle TSDB", "user", userID, "err", err)
		return tsdbCloseFailed
	}

	level.Info(i.logger).Log("msg", "closed idle TSDB", "user", userID)

	// This will prevent going back to "active" state in deferred statement.
	userDB.casState(closing, closed)

	// Only remove user from TSDBState when everything is cleaned up
	// This will prevent concurrency problems when cortex are trying to open new TSDB - Ie: New request for a given tenant
	// came in - while closing the tsdb for the same tenant.
	// If this happens now, the request will get reject as the push will not be able to acquire the lock as the tsdb will be
	// in closed state
	defer func() {
		i.stoppedMtx.Lock()
		delete(i.TSDBState.dbs, userID)
		i.stoppedMtx.Unlock()
	}()

	i.metrics.memUsers.Dec()
	i.TSDBState.tsdbMetrics.removeRegistryForUser(userID)

	i.deleteUserMetadata(userID)
	i.metrics.deletePerUserMetrics(userID)

	validation.DeletePerUserValidationMetrics(i.validateMetrics, userID, i.logger)

	// And delete local data.
	if err := os.RemoveAll(dir); err != nil {
		level.Error(i.logger).Log("msg", "failed to delete local TSDB", "user", userID, "err", err)
		return tsdbDataRemovalFailed
	}

	if tenantDeleted {
		level.Info(i.logger).Log("msg", "deleted local TSDB, user marked for deletion", "user", userID, "dir", dir)
		return tsdbTenantMarkedForDeletion
	}

	level.Info(i.logger).Log("msg", "deleted local TSDB, due to being idle", "user", userID, "dir", dir)
	return tsdbIdleClosed
}

// pushMetadata returns number of ingested metadata.
func (i *Ingester) pushMetadata(ctx context.Context, userID string, metadata []*cortexpb.MetricMetadata) int {
	ingestedMetadata := 0
	failedMetadata := 0

	var firstMetadataErr error
	for _, metadata := range metadata {
		err := i.appendMetadata(userID, metadata)
		if err == nil {
			ingestedMetadata++
			continue
		}

		failedMetadata++
		if firstMetadataErr == nil {
			firstMetadataErr = err
		}
	}

	i.metrics.ingestedMetadata.Add(float64(ingestedMetadata))
	i.metrics.ingestedMetadataFail.Add(float64(failedMetadata))

	// If we have any error with regard to metadata we just log and no-op.
	// We consider metadata a best effort approach, errors here should not stop processing.
	if firstMetadataErr != nil {
		logger := logutil.WithContext(ctx, i.logger)
		level.Warn(logger).Log("msg", "failed to ingest some metadata", "err", firstMetadataErr)
	}

	return ingestedMetadata
}

func (i *Ingester) appendMetadata(userID string, m *cortexpb.MetricMetadata) error {
	i.stoppedMtx.RLock()
	if i.stopped {
		i.stoppedMtx.RUnlock()
		return errIngesterStopping
	}
	i.stoppedMtx.RUnlock()

	userMetadata := i.getOrCreateUserMetadata(userID)

	return userMetadata.add(m.GetMetricFamilyName(), m)
}

func (i *Ingester) getOrCreateUserMetadata(userID string) *userMetricsMetadata {
	userMetadata := i.getUserMetadata(userID)
	if userMetadata != nil {
		return userMetadata
	}

	i.usersMetadataMtx.Lock()
	defer i.usersMetadataMtx.Unlock()

	// Ensure it was not created between switching locks.
	userMetadata, ok := i.usersMetadata[userID]
	if !ok {
		userMetadata = newMetadataMap(i.limiter, i.metrics, i.validateMetrics, userID)
		i.usersMetadata[userID] = userMetadata
	}
	return userMetadata
}

func (i *Ingester) getUserMetadata(userID string) *userMetricsMetadata {
	i.usersMetadataMtx.RLock()
	defer i.usersMetadataMtx.RUnlock()
	return i.usersMetadata[userID]
}

func (i *Ingester) deleteUserMetadata(userID string) {
	i.usersMetadataMtx.Lock()
	um := i.usersMetadata[userID]
	delete(i.usersMetadata, userID)
	i.usersMetadataMtx.Unlock()

	if um != nil {
		// We need call purge to update i.metrics.memMetadata correctly (it counts number of metrics with metadata in memory).
		// Passing zero time means purge everything.
		um.purge(time.Time{})
	}
}

func (i *Ingester) getUsersWithMetadata() []string {
	i.usersMetadataMtx.RLock()
	defer i.usersMetadataMtx.RUnlock()

	userIDs := make([]string, 0, len(i.usersMetadata))
	for userID := range i.usersMetadata {
		userIDs = append(userIDs, userID)
	}

	return userIDs
}

func (i *Ingester) purgeUserMetricsMetadata() {
	deadline := time.Now().Add(-i.cfg.MetadataRetainPeriod)

	for _, userID := range i.getUsersWithMetadata() {
		metadata := i.getUserMetadata(userID)
		if metadata == nil {
			continue
		}

		// Remove all metadata that we no longer need to retain.
		metadata.purge(deadline)
	}
}

// This method will flush all data. It is called as part of Lifecycler's shutdown (if flush on shutdown is configured), or from the flusher.
//
// When called as during Lifecycler shutdown, this happens as part of normal Ingester shutdown (see stopping method).
// Samples are not received at this stage. Compaction and Shipping loops have already been stopped as well.
//
// When used from flusher, ingester is constructed in a way that compaction, shipping and receiving of samples is never started.
func (i *Ingester) lifecyclerFlush() {
	level.Info(i.logger).Log("msg", "starting to flush and ship TSDB blocks")

	ctx := context.Background()

	i.compactBlocks(ctx, true, nil)
	if i.cfg.BlocksStorageConfig.TSDB.IsBlocksShippingEnabled() {
		i.shipBlocks(ctx, nil)
	}

	level.Info(i.logger).Log("msg", "finished flushing and shipping TSDB blocks")
}

const (
	tenantParam = "tenant"
	waitParam   = "wait"
)

// Blocks version of Flush handler. It force-compacts blocks, and triggers shipping.
func (i *Ingester) flushHandler(w http.ResponseWriter, r *http.Request) {
	err := r.ParseForm()
	if err != nil {
		level.Warn(logutil.WithContext(r.Context(), i.logger)).Log("msg", "failed to parse HTTP request in flush handler", "err", err)
		w.WriteHeader(http.StatusBadRequest)
		return
	}

	tenants := r.Form[tenantParam]

	allowedUsers := util.NewAllowedTenants(tenants, nil)
	run := func() {
		ingCtx := i.BasicService.ServiceContext()
		if ingCtx == nil || ingCtx.Err() != nil {
			level.Info(logutil.WithContext(r.Context(), i.logger)).Log("msg", "flushing TSDB blocks: ingester not running, ignoring flush request")
			return
		}

		compactionCallbackCh := make(chan struct{})

		level.Info(logutil.WithContext(r.Context(), i.logger)).Log("msg", "flushing TSDB blocks: triggering compaction")
		select {
		case i.TSDBState.forceCompactTrigger <- requestWithUsersAndCallback{users: allowedUsers, callback: compactionCallbackCh}:
			// Compacting now.
		case <-ingCtx.Done():
			level.Warn(logutil.WithContext(r.Context(), i.logger)).Log("msg", "failed to compact TSDB blocks, ingester not running anymore")
			return
		}

		// Wait until notified about compaction being finished.
		select {
		case <-compactionCallbackCh:
			level.Info(logutil.WithContext(r.Context(), i.logger)).Log("msg", "finished compacting TSDB blocks")
		case <-ingCtx.Done():
			level.Warn(logutil.WithContext(r.Context(), i.logger)).Log("msg", "failed to compact TSDB blocks, ingester not running anymore")
			return
		}

		if i.cfg.BlocksStorageConfig.TSDB.IsBlocksShippingEnabled() {
			shippingCallbackCh := make(chan struct{}) // must be new channel, as compactionCallbackCh is closed now.

			level.Info(logutil.WithContext(r.Context(), i.logger)).Log("msg", "flushing TSDB blocks: triggering shipping")

			select {
			case i.TSDBState.shipTrigger <- requestWithUsersAndCallback{users: allowedUsers, callback: shippingCallbackCh}:
				// shipping now
			case <-ingCtx.Done():
				level.Warn(logutil.WithContext(r.Context(), i.logger)).Log("msg", "failed to ship TSDB blocks, ingester not running anymore")
				return
			}

			// Wait until shipping finished.
			select {
			case <-shippingCallbackCh:
				level.Info(logutil.WithContext(r.Context(), i.logger)).Log("msg", "shipping of TSDB blocks finished")
			case <-ingCtx.Done():
				level.Warn(logutil.WithContext(r.Context(), i.logger)).Log("msg", "failed to ship TSDB blocks, ingester not running anymore")
				return
			}
		}

		level.Info(logutil.WithContext(r.Context(), i.logger)).Log("msg", "flushing TSDB blocks: finished")
	}

	if len(r.Form[waitParam]) > 0 && r.Form[waitParam][0] == "true" {
		// Run synchronously. This simplifies and speeds up tests.
		run()
	} else {
		go run()
	}

	w.WriteHeader(http.StatusNoContent)
}

// ModeHandler Change mode of ingester.
func (i *Ingester) ModeHandler(w http.ResponseWriter, r *http.Request) {
	err := r.ParseForm()
	if err != nil {
		respMsg := "failed to parse HTTP request in mode handler"
		level.Warn(logutil.WithContext(r.Context(), i.logger)).Log("msg", respMsg, "err", err)
		w.WriteHeader(http.StatusBadRequest)
		// We ignore errors here, because we cannot do anything about them.
		_, _ = w.Write([]byte(respMsg))
		return
	}

	currentState := i.lifecycler.GetState()
	reqMode := strings.ToUpper(r.Form.Get("mode"))
	switch reqMode {
	case "READONLY":
		if currentState != ring.READONLY {
			err = i.lifecycler.ChangeState(r.Context(), ring.READONLY)
			if err != nil {
				respMsg := fmt.Sprintf("failed to change state: %s", err)
				level.Warn(logutil.WithContext(r.Context(), i.logger)).Log("msg", respMsg)
				w.WriteHeader(http.StatusBadRequest)
				// We ignore errors here, because we cannot do anything about them.
				_, _ = w.Write([]byte(respMsg))
				return
			}
		}
	case "ACTIVE":
		if currentState != ring.ACTIVE {
			err = i.lifecycler.ChangeState(r.Context(), ring.ACTIVE)
			if err != nil {
				respMsg := fmt.Sprintf("failed to change state: %s", err)
				level.Warn(logutil.WithContext(r.Context(), i.logger)).Log("msg", respMsg)
				w.WriteHeader(http.StatusBadRequest)
				// We ignore errors here, because we cannot do anything about them.
				_, _ = w.Write([]byte(respMsg))
				return
			}
		}
	default:
		respMsg := fmt.Sprintf("invalid mode input: %s", html.EscapeString(reqMode))
		level.Warn(logutil.WithContext(r.Context(), i.logger)).Log("msg", respMsg)
		w.WriteHeader(http.StatusBadRequest)
		// We ignore errors here, because we cannot do anything about them.
		_, _ = w.Write([]byte(respMsg))
		return
	}

	respMsg := fmt.Sprintf("Ingester mode %s", i.lifecycler.GetState())
	level.Info(logutil.WithContext(r.Context(), i.logger)).Log("msg", respMsg)
	w.WriteHeader(http.StatusOK)
	// We ignore errors here, because we cannot do anything about them.
	_, _ = w.Write([]byte(respMsg))
}

func (i *Ingester) getInstanceLimits() *InstanceLimits {
	// Don't apply any limits while starting. We especially don't want to apply series in memory limit while replaying WAL.
	if i.State() == services.Starting {
		return nil
	}

	if i.cfg.InstanceLimitsFn == nil {
		return defaultInstanceLimits
	}

	l := i.cfg.InstanceLimitsFn()
	if l == nil {
		return defaultInstanceLimits
	}

	return l
}

// stopIncomingRequests is called during the shutdown process.
func (i *Ingester) stopIncomingRequests() {
	i.stoppedMtx.Lock()
	defer i.stoppedMtx.Unlock()
	i.stopped = true
}

// metadataQueryRange returns the best range to query for metadata queries based on the timerange in the ingester.
func metadataQueryRange(queryStart, queryEnd int64, db *userTSDB, queryIngestersWithin time.Duration) (mint, maxt int64, err error) {
	if queryIngestersWithin > 0 {
		// If the feature for querying metadata from store-gateway is enabled,
		// then we don't want to manipulate the mint and maxt.
		return queryStart, queryEnd, nil
	}

	// Ingesters are run with limited retention and we don't support querying the store-gateway for labels yet.
	// This means if someone loads a dashboard that is outside the range of the ingester, and we only return the
	// data for the timerange requested (which will be empty), the dashboards will break. To fix this we should
	// return the "head block" range until we can query the store-gateway.

	// Now the question would be what to do when the query is partially in the ingester range. I would err on the side
	// of caution and query the entire db, as I can't think of a good way to query the head + the overlapping range.
	mint, maxt = queryStart, queryEnd

	lowestTs, err := db.StartTime()
	if err != nil {
		return mint, maxt, err
	}

	// Completely outside.
	if queryEnd < lowestTs {
		mint, maxt = db.Head().MinTime(), db.Head().MaxTime()
	} else if queryStart < lowestTs {
		// Partially inside.
		mint, maxt = 0, math.MaxInt64
	}

	return
}

func wrappedTSDBIngestErr(ingestErr error, timestamp model.Time, labels []cortexpb.LabelAdapter) error {
	if ingestErr == nil {
		return nil
	}

	switch {
	case errors.Is(ingestErr, storage.ErrDuplicateSampleForTimestamp):
		return fmt.Errorf(errTSDBIngestWithTimestamp, ingestErr, cortexpb.FromLabelAdaptersToLabels(labels).String())
	default:
		return fmt.Errorf(errTSDBIngest, ingestErr, timestamp.Time().UTC().Format(time.RFC3339Nano), cortexpb.FromLabelAdaptersToLabels(labels).String())
	}
}

func wrappedTSDBIngestExemplarErr(ingestErr error, timestamp model.Time, seriesLabels, exemplarLabels []cortexpb.LabelAdapter) error {
	if ingestErr == nil {
		return nil
	}

	return fmt.Errorf(errTSDBIngestExemplar, ingestErr, timestamp.Time().UTC().Format(time.RFC3339Nano),
		cortexpb.FromLabelAdaptersToLabels(seriesLabels).String(),
		cortexpb.FromLabelAdaptersToLabels(exemplarLabels).String(),
	)
}

func getTimeSeriesChunksSlice() []client.TimeSeriesChunk {
	if p := tsChunksPool.Get(); p != nil {
		return p
	}

	return make([]client.TimeSeriesChunk, 0, queryStreamBatchSize)
}

func putTimeSeriesChunksSlice(p []client.TimeSeriesChunk) {
	if p != nil {
		tsChunksPool.Put(p[:0])
	}
}

type labelSetReasonCounters struct {
	counters map[uint64]*labelSetReasonCounter
}

type labelSetReasonCounter struct {
	reasonCounter map[string]int
	lbls          labels.Labels
}

func newLabelSetReasonCounters() *labelSetReasonCounters {
	return &labelSetReasonCounters{counters: make(map[uint64]*labelSetReasonCounter)}
}

func (c *labelSetReasonCounters) increment(matchedLabelSetLimits []validation.LimitsPerLabelSet, reason string) {
	for _, l := range matchedLabelSetLimits {
		if rc, exists := c.counters[l.Hash]; exists {
			rc.reasonCounter[reason]++
		} else {
			c.counters[l.Hash] = &labelSetReasonCounter{
				reasonCounter: map[string]int{
					reason: 1,
				},
				lbls: l.LabelSet,
			}
		}
	}
}<|MERGE_RESOLUTION|>--- conflicted
+++ resolved
@@ -2292,17 +2292,10 @@
 
 func (i *Ingester) blockChunkQuerierFunc(userId string) tsdb.BlockChunkQuerierFunc {
 	return func(b tsdb.BlockReader, mint, maxt int64) (storage.ChunkQuerier, error) {
-<<<<<<< HEAD
-		db := i.getTSDB(userId)
-
-		var postingCache cortex_tsdb.ExpandedPostingsCache
-		if db != nil {
-=======
 		db, err := i.getTSDB(userId)
 
 		var postingCache cortex_tsdb.ExpandedPostingsCache
 		if err == nil && db != nil {
->>>>>>> 89f36f67
 			postingCache = db.postingCache
 		}
 
