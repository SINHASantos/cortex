--- conflicted
+++ resolved
@@ -15,7 +15,6 @@
 
 import (
 	"math"
-	"path/filepath"
 	"runtime"
 	"sort"
 	"strings"
@@ -79,11 +78,7 @@
 	deletedMtx sync.Mutex
 	deleted    map[uint64]int // Deleted series, and what WAL segment they must be kept until.
 
-<<<<<<< HEAD
-	tombstones *memTombstones
-=======
 	postings *index.MemPostings // postings lists for terms
->>>>>>> e1ab5495
 }
 
 type headMetrics struct {
@@ -100,10 +95,7 @@
 	maxTime                 prometheus.GaugeFunc
 	samplesAppended         prometheus.Counter
 	walTruncateDuration     prometheus.Summary
-<<<<<<< HEAD
-=======
 	walCorruptionsTotal     prometheus.Counter
->>>>>>> e1ab5495
 	headTruncateFail        prometheus.Counter
 	headTruncateTotal       prometheus.Counter
 	checkpointDeleteFail    prometheus.Counter
@@ -245,11 +237,7 @@
 		values:     map[string]stringset{},
 		symbols:    map[string]struct{}{},
 		postings:   index.NewUnorderedMemPostings(),
-<<<<<<< HEAD
-		tombstones: NewMemTombstones(),
-=======
 		deleted:    map[uint64]int{},
->>>>>>> e1ab5495
 	}
 	h.metrics = newHeadMetrics(h, r)
 
@@ -261,29 +249,18 @@
 // Samples before the mint timestamp are discarded.
 func (h *Head) processWALSamples(
 	minValidTime int64,
-<<<<<<< HEAD
-	partition, total uint64,
-=======
->>>>>>> e1ab5495
 	input <-chan []RefSample, output chan<- []RefSample,
 ) (unknownRefs uint64) {
 	defer close(output)
 
-<<<<<<< HEAD
-=======
 	// Mitigate lock contention in getByID.
 	refSeries := map[uint64]*memSeries{}
 
->>>>>>> e1ab5495
 	mint, maxt := int64(math.MaxInt64), int64(math.MinInt64)
 
 	for samples := range input {
 		for _, s := range samples {
-<<<<<<< HEAD
-			if s.T < minValidTime || s.Ref%total != partition {
-=======
 			if s.T < minValidTime {
->>>>>>> e1ab5495
 				continue
 			}
 			ms := refSeries[s.Ref]
@@ -334,17 +311,6 @@
 		}
 	}
 }
-<<<<<<< HEAD
-
-func (h *Head) loadWAL(r *wal.Reader) error {
-	minValidTime := h.MinTime()
-	// If the min time is still uninitialized (no persisted blocks yet),
-	// we accept all sample timestamps from the WAL.
-	if minValidTime == math.MaxInt64 {
-		minValidTime = math.MinInt64
-	}
-=======
->>>>>>> e1ab5495
 
 func (h *Head) loadWAL(r *wal.Reader) error {
 	// Track number of samples that referenced a series we don't know about
@@ -366,26 +332,14 @@
 		outputs[i] = make(chan []RefSample, 300)
 		inputs[i] = make(chan []RefSample, 300)
 
-<<<<<<< HEAD
-		go func(i int, input <-chan []RefSample, output chan<- []RefSample) {
-			unknown := h.processWALSamples(minValidTime, uint64(i), uint64(n), input, output)
-=======
 		go func(input <-chan []RefSample, output chan<- []RefSample) {
 			unknown := h.processWALSamples(h.minValidTime, input, output)
->>>>>>> e1ab5495
 			atomic.AddUint64(&unknownRefs, unknown)
 			wg.Done()
 		}(inputs[i], outputs[i])
 	}
 
 	var (
-<<<<<<< HEAD
-		dec     RecordDecoder
-		series  []RefSeries
-		samples []RefSample
-		tstones []Stone
-	)
-=======
 		dec       RecordDecoder
 		series    []RefSeries
 		samples   []RefSample
@@ -394,18 +348,12 @@
 		err       error
 	)
 	defer allStones.Close()
->>>>>>> e1ab5495
 	for r.Next() {
 		series, samples, tstones = series[:0], samples[:0], tstones[:0]
 		rec := r.Record()
 
 		switch dec.Type(rec) {
 		case RecordSeries:
-<<<<<<< HEAD
-			series, err := dec.Series(rec, series)
-			if err != nil {
-				return errors.Wrap(err, "decode series")
-=======
 			series, err = dec.Series(rec, series)
 			if err != nil {
 				return &wal.CorruptionErr{
@@ -413,7 +361,6 @@
 					Segment: r.Segment(),
 					Offset:  r.Offset(),
 				}
->>>>>>> e1ab5495
 			}
 			for _, s := range series {
 				h.getOrCreateWithID(s.Ref, s.Labels.Hash(), s.Labels)
@@ -423,41 +370,6 @@
 				}
 			}
 		case RecordSamples:
-<<<<<<< HEAD
-			samples, err := dec.Samples(rec, samples)
-			if err != nil {
-				return errors.Wrap(err, "decode samples")
-			}
-			// We split up the samples into chunks of 5000 samples or less.
-			// With O(300 * #cores) in-flight sample batches, large scrapes could otherwise
-			// cause thousands of very large in flight buffers occupying large amounts
-			// of unused memory.
-			for len(samples) > 0 {
-				n := 5000
-				if len(samples) < n {
-					n = len(samples)
-				}
-				var buf []RefSample
-				select {
-				case buf = <-input:
-				default:
-				}
-				firstInput <- append(buf[:0], samples[:n]...)
-				samples = samples[n:]
-			}
-		case RecordTombstones:
-			tstones, err := dec.Tombstones(rec, tstones)
-			if err != nil {
-				return errors.Wrap(err, "decode tombstones")
-			}
-			for _, s := range tstones {
-				for _, itv := range s.intervals {
-					if itv.Maxt < minValidTime {
-						continue
-					}
-					h.tombstones.addInterval(s.ref, itv)
-				}
-=======
 			samples, err = dec.Samples(rec, samples)
 			s := samples
 			if err != nil {
@@ -517,73 +429,13 @@
 				Err:     errors.Errorf("invalid record type %v", dec.Type(rec)),
 				Segment: r.Segment(),
 				Offset:  r.Offset(),
->>>>>>> e1ab5495
 			}
-		default:
-			return errors.Errorf("invalid record type %v", dec.Type(rec))
 		}
 	}
 	if r.Err() != nil {
 		return errors.Wrap(r.Err(), "read records")
 	}
 
-<<<<<<< HEAD
-	// Signal termination to first worker and wait for last one to close its output channel.
-	close(firstInput)
-	for range input {
-	}
-	wg.Wait()
-
-	if unknownRefs > 0 {
-		level.Warn(h.logger).Log("msg", "unknown series references", "count", unknownRefs)
-	}
-	return nil
-}
-
-// Init loads data from the write ahead log and prepares the head for writes.
-func (h *Head) Init() error {
-	defer h.postings.EnsureOrder()
-
-	if h.wal == nil {
-		return nil
-	}
-
-	// Backfill the checkpoint first if it exists.
-	dir, startFrom, err := LastCheckpoint(h.wal.Dir())
-	if err != nil && err != ErrNotFound {
-		return errors.Wrap(err, "find last checkpoint")
-	}
-	if err == nil {
-		sr, err := wal.NewSegmentsReader(filepath.Join(h.wal.Dir(), dir))
-		if err != nil {
-			return errors.Wrap(err, "open checkpoint")
-		}
-		defer sr.Close()
-
-		// A corrupted checkpoint is a hard error for now and requires user
-		// intervention. There's likely little data that can be recovered anyway.
-		if err := h.loadWAL(wal.NewReader(sr)); err != nil {
-			return errors.Wrap(err, "backfill checkpoint")
-		}
-		startFrom++
-	}
-
-	// Backfill segments from the last checkpoint onwards
-	sr, err := wal.NewSegmentsRangeReader(h.wal.Dir(), startFrom, -1)
-	if err != nil {
-		return errors.Wrap(err, "open WAL segments")
-	}
-	defer sr.Close()
-
-	err = h.loadWAL(wal.NewReader(sr))
-	if err == nil {
-		return nil
-	}
-	level.Warn(h.logger).Log("msg", "encountered WAL error, attempting repair", "err", err)
-
-	if err := h.wal.Repair(err); err != nil {
-		return errors.Wrap(err, "repair corrupted WAL")
-=======
 	// Signal termination to each worker and wait for it to close its output channel.
 	for i := 0; i < n; i++ {
 		close(inputs[i])
@@ -600,22 +452,10 @@
 
 	if unknownRefs > 0 {
 		level.Warn(h.logger).Log("msg", "unknown series references", "count", unknownRefs)
->>>>>>> e1ab5495
 	}
 	return nil
 }
 
-<<<<<<< HEAD
-// Truncate removes old data before mint from the head.
-func (h *Head) Truncate(mint int64) (err error) {
-	defer func() {
-		if err != nil {
-			h.metrics.headTruncateFail.Inc()
-		}
-	}()
-	initialize := h.MinTime() == math.MaxInt64
-
-=======
 // Init loads data from the write ahead log and prepares the head for writes.
 // It should be called before using an appender so that
 // limits the ingested samples to the head min valid time.
@@ -676,7 +516,6 @@
 	}()
 	initialize := h.MinTime() == math.MaxInt64
 
->>>>>>> e1ab5495
 	if h.MinTime() >= mint && !initialize {
 		return nil
 	}
@@ -750,22 +589,8 @@
 			delete(h.deleted, ref)
 		}
 	}
-<<<<<<< HEAD
-	h.metrics.checkpointCreationTotal.Inc()
-	if _, err = Checkpoint(h.wal, first, last, keep, mint); err != nil {
-		h.metrics.checkpointCreationFail.Inc()
-		return errors.Wrap(err, "create checkpoint")
-	}
-	if err := h.wal.Truncate(last + 1); err != nil {
-		// If truncating fails, we'll just try again at the next checkpoint.
-		// Leftover segments will just be ignored in the future if there's a checkpoint
-		// that supersedes them.
-		level.Error(h.logger).Log("msg", "truncating segments failed", "err", err)
-	}
-=======
 	h.deletedMtx.Unlock()
 
->>>>>>> e1ab5495
 	h.metrics.checkpointDeleteTotal.Inc()
 	if err := DeleteCheckpoints(h.wal.Dir(), last); err != nil {
 		// Leftover old checkpoints do not cause problems down the line beyond
@@ -873,15 +698,10 @@
 
 func (h *Head) appender() *headAppender {
 	return &headAppender{
-<<<<<<< HEAD
-		head:         h,
-		minValidTime: h.MaxTime() - h.chunkRange/2,
-=======
 		head: h,
 		// Set the minimum valid time to whichever is greater the head min valid time or the compaciton window.
 		// This ensures that no samples will be added within the compaction window to avoid races.
 		minValidTime: max(atomic.LoadInt64(&h.minValidTime), h.MaxTime()-h.chunkRange/2),
->>>>>>> e1ab5495
 		mint:         math.MaxInt64,
 		maxt:         math.MinInt64,
 		samples:      h.getAppendBuffer(),
@@ -917,10 +737,7 @@
 }
 
 func (h *Head) putBytesBuffer(b []byte) {
-<<<<<<< HEAD
-=======
 	//lint:ignore SA6002 safe to ignore and actually fixing it has some performance penalty.
->>>>>>> e1ab5495
 	h.bytesPool.Put(b[:0])
 }
 
@@ -999,7 +816,6 @@
 		if err := a.head.wal.Log(rec); err != nil {
 			return errors.Wrap(err, "log series")
 		}
-<<<<<<< HEAD
 	}
 	if len(a.samples) > 0 {
 		rec = enc.Samples(a.samples, buf)
@@ -1009,17 +825,6 @@
 			return errors.Wrap(err, "log samples")
 		}
 	}
-=======
-	}
-	if len(a.samples) > 0 {
-		rec = enc.Samples(a.samples, buf)
-		buf = rec[:0]
-
-		if err := a.head.wal.Log(rec); err != nil {
-			return errors.Wrap(err, "log samples")
-		}
-	}
->>>>>>> e1ab5495
 	return nil
 }
 
@@ -1093,9 +898,6 @@
 		}
 		// Delete only until the current values and not beyond.
 		t0, t1 = clampInterval(mint, maxt, t0, t1)
-<<<<<<< HEAD
-		stones = append(stones, Stone{p.At(), Intervals{{t0, t1}}})
-=======
 		if h.wal != nil {
 			stones = append(stones, Stone{p.At(), Intervals{{t0, t1}}})
 		}
@@ -1103,22 +905,11 @@
 			return errors.Wrap(err, "delete samples")
 		}
 		dirty = true
->>>>>>> e1ab5495
 	}
 	if p.Err() != nil {
 		return p.Err()
 	}
 	var enc RecordEncoder
-<<<<<<< HEAD
-
-	if h.wal != nil {
-		if err := h.wal.Log(enc.Tombstones(stones, nil)); err != nil {
-			return err
-		}
-	}
-	for _, s := range stones {
-		h.tombstones.addInterval(s.ref, s.intervals[0])
-=======
 	if h.wal != nil {
 		// Although we don't store the stones in the head
 		// we need to write them to the WAL to mark these as deleted
@@ -1160,7 +951,6 @@
 		if !ok {
 			level.Warn(h.logger).Log("msg", "failed to add sample during delete")
 		}
->>>>>>> e1ab5495
 	}
 
 	return nil
@@ -1710,10 +1500,6 @@
 	firstChunkID int
 
 	nextAt        int64 // Timestamp at which to cut the next chunk.
-<<<<<<< HEAD
-	lastValue     float64
-=======
->>>>>>> e1ab5495
 	sampleBuf     [4]sample
 	pendingCommit bool // Whether there are samples waiting to be committed to this series.
 
